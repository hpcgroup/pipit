--- conflicted
+++ resolved
@@ -22,14 +22,8 @@
 
       - name: Install Python packages
         run: |
-<<<<<<< HEAD
           python -m pip install --upgrade pip
-          pip install --upgrade numpy pandas pytest
-          pip install bokeh==2.4.3
-=======
-          pip install --upgrade pip
-          pip install --upgrade numpy pandas pytest otf2
->>>>>>> c7bd95dd
+          pip install --upgrade numpy pandas pytest otf2 bokeh==2.4.3
 
       - name: Lint and format check with flake8 and black
         if: ${{ matrix.python-version == 3.9 }}
@@ -56,14 +50,8 @@
 
       - name: Install Python packages
         run: |
-<<<<<<< HEAD
           python -m pip install --upgrade pip
-          pip install --upgrade numpy pandas pytest
-          pip install bokeh==2.4.3
-=======
-          pip install --upgrade pip
-          pip install --upgrade numpy pandas pytest otf2
->>>>>>> c7bd95dd
+          pip install --upgrade numpy pandas pytest otf2 bokeh==2.4.3
 
       - name: Basic test with pytest
         run: |
