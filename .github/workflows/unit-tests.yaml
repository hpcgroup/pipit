--- conflicted
+++ resolved
@@ -22,14 +22,9 @@
 
       - name: Install Python packages
         run: |
-<<<<<<< HEAD
-          pip install --upgrade pip
-          pip install --upgrade numpy pandas pytest bokeh==2.4.3
-=======
           python -m pip install --upgrade pip
           pip install --upgrade numpy pandas pytest
           pip install bokeh==2.4.3
->>>>>>> 0628a2cd
 
       - name: Lint and format check with flake8 and black
         if: ${{ matrix.python-version == 3.9 }}
