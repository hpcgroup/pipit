--- conflicted
+++ resolved
@@ -32,7 +32,6 @@
 
         return HPCToolkitReader(dirname).read()
 
-<<<<<<< HEAD
     """
     Note: Relies on Standardizing and Inc/Exc PRs to be merged first!
     """
@@ -92,7 +91,7 @@
             .groupby(groupby_column, observed=True)[metric]
             .sum()
         )
-=======
+
     def comm_matrix(self, output="size"):
         """
         Communication Matrix for Peer-to-Peer (P2P) MPI messages
@@ -171,5 +170,4 @@
                 i
             ]
 
-        return communication_matrix
->>>>>>> 9f3f7ccb
+        return communication_matrix