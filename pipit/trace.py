--- conflicted
+++ resolved
@@ -3,12 +3,9 @@
 #
 # SPDX-License-Identifier: MIT
 
-<<<<<<< HEAD
 import pandas as pd
 import matplotlib.pyplot as plt
-=======
 import numpy as np
->>>>>>> 62d3caf6
 
 
 class Trace:
@@ -37,87 +34,6 @@
 
         return HPCToolkitReader(dirname).read()
 
-<<<<<<< HEAD
-    @staticmethod
-    def from_nsight(dirname):
-        """Read an NSight trace into a new Trace object."""
-        # import this lazily to avoid circular dependencies
-        from .readers.nsight_reader import NSightReader
-
-        return NSightReader(dirname).read()
-
-    def binary(self, arr, low, high, x, start):
-        mid = (high + low) // 2
-        if high >= low:
-
-            if arr[mid] == x:
-                return mid
-
-            elif arr[mid] > x:
-                return self.binary(arr, low, mid - 1, x, start)
-
-            else:
-                return self.binary(arr, mid + 1, high, x, start)
-
-        else:
-            if start is True:
-                return mid
-            if start is False:
-                return mid + 1
-
-    # WIP
-
-    def time_profile(self, time_bins=100):
-        if time_bins <= 0:
-            return "Not Valid Amount of Bins"
-
-        # Start time and End time from trace file
-        start_time = self.events["Time"].min()
-        end_time = self.events["Time"].max()
-
-        bin_size = (end_time - start_time) / time_bins
-
-        intervals = [start_time + bin_size * interval for interval in range(time_bins)]
-
-        tp = {}
-
-        for i in range(0, len(self.events.index), 2):
-            # Get Function Name
-            func = self.events.iloc[i]["Name"]
-
-            tp[func] = [float(0)] * (len(intervals))
-
-        for i in range(0, len(self.events.index), 2):
-            # Find Start and End time for every function
-            start = self.events.iloc[i]["Time"]
-            end = self.events.iloc[i + 1]["Time"]
-            func = self.events.iloc[i]["Name"]
-
-            # Binary Search for index starting and index ending
-            start_bound = self.binary(intervals, 0, len(intervals) - 1, start, True)
-            end_bound = self.binary(intervals, 0, len(intervals) - 1, end, False)
-
-            # Time within
-            if start_bound == end_bound - 1:
-                tp[func][start_bound] += float(end - start)
-
-            else:
-                tp[func][start_bound] += intervals[start_bound + 1] - start
-                tp[func][start_bound + 1 : end_bound - 1] += bin_size
-                tp[func][end_bound - 1] += end - intervals[end_bound - 1]
-
-        tp_df = pd.DataFrame(tp)
-
-        tp_df["Bins"] = intervals
-
-        print(tp_df)
-
-        tp_df.plot.bar(x="Bins", stacked=True, title="Time in Functions")
-
-        plt.show()
-
-        return
-=======
     def comm_matrix(self, comm_type="bytes"):
         """
         Communication Matrix for Peer-to-Peer (P2P) MPI messages
@@ -191,4 +107,75 @@
             ]
 
         return communication_matrix
->>>>>>> 62d3caf6
+
+    def binary(self, arr, low, high, x, start):
+        mid = (high + low) // 2
+        if high >= low:
+
+            if arr[mid] == x:
+                return mid
+
+            elif arr[mid] > x:
+                return self.binary(arr, low, mid - 1, x, start)
+
+            else:
+                return self.binary(arr, mid + 1, high, x, start)
+
+        else:
+            if start is True:
+                return mid
+            if start is False:
+                return mid + 1
+
+    # WIP
+
+    def time_profile(self, time_bins=100):
+        if time_bins <= 0:
+            return "Not Valid Amount of Bins"
+
+        # Start time and End time from trace file
+        start_time = self.events["Time"].min()
+        end_time = self.events["Time"].max()
+
+        bin_size = (end_time - start_time) / time_bins
+
+        intervals = [start_time + bin_size * interval for interval in range(time_bins)]
+
+        tp = {}
+
+        for i in range(0, len(self.events.index), 2):
+            # Get Function Name
+            func = self.events.iloc[i]["Name"]
+
+            tp[func] = [float(0)] * (len(intervals))
+
+        for i in range(0, len(self.events.index), 2):
+            # Find Start and End time for every function
+            start = self.events.iloc[i]["Time"]
+            end = self.events.iloc[i + 1]["Time"]
+            func = self.events.iloc[i]["Name"]
+
+            # Binary Search for index starting and index ending
+            start_bound = self.binary(intervals, 0, len(intervals) - 1, start, True)
+            end_bound = self.binary(intervals, 0, len(intervals) - 1, end, False)
+
+            # Time within
+            if start_bound == end_bound - 1:
+                tp[func][start_bound] += float(end - start)
+
+            else:
+                tp[func][start_bound] += intervals[start_bound + 1] - start
+                tp[func][start_bound + 1 : end_bound - 1] += bin_size
+                tp[func][end_bound - 1] += end - intervals[end_bound - 1]
+
+        tp_df = pd.DataFrame(tp)
+
+        tp_df["Bins"] = intervals
+
+        print(tp_df)
+
+        tp_df.plot.bar(x="Bins", stacked=True, title="Time in Functions")
+
+        plt.show()
+
+        return