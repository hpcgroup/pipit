# Copyright 2022-2023 Parallel Software and Systems Group, University of
# Maryland. See the top-level LICENSE file for details.
#
# SPDX-License-Identifier: MIT

import numpy as np
import pandas as pd


class Trace:
    """A trace dataset is read into an object of this type, which includes one
    or more dataframes.
    """

    def __init__(self, definitions, events):
        """Create a new Trace object."""
        self.definitions = definitions
        self.events = events

        # list of numeric columns which we can calculate inc/exc metrics with
        self.numeric_cols = list(
            self.events.select_dtypes(include=[np.number]).columns.values
        )

        # will store columns names for inc/exc metrics
        self.inc_metrics = []
        self.exc_metrics = []

    @staticmethod
    def from_otf2(dirname, num_processes=None):
        """Read an OTF2 trace into a new Trace object."""
        # import this lazily to avoid circular dependencies
        from .readers.otf2_reader import OTF2Reader

        return OTF2Reader(dirname, num_processes).read()

    @staticmethod
    def from_hpctoolkit(dirname):
        """Read an HPCToolkit trace into a new Trace object."""
        # import this lazily to avoid circular dependencies
        from .readers.hpctoolkit_reader import HPCToolkitReader

        return HPCToolkitReader(dirname).read()

    @staticmethod
    def from_projections(dirname):
        """Read a Projections trace into a new Trace object."""
        # import this lazily to avoid circular dependencies
        from .readers.projections_reader import ProjectionsReader

        return ProjectionsReader(dirname).read()

    @staticmethod
    def from_nsight(filename):
        """Read an Nsight trace into a new Trace object."""
        # import this lazily to avoid circular dependencies
        from .readers.nsight_reader import NsightReader

        return NsightReader(filename).read()

    def _match_events(self):
        """Matches corresponding enter/leave events and adds two columns to the
        dataframe: _matching_event and _matching_timestamp
        """

        if "_matching_event" not in self.events.columns:
            matching_events = [float("nan")] * len(self.events)
            matching_times = [float("nan")] * len(self.events)

            # only pairing enter and leave rows
            enter_leave_df = self.events.loc[
                self.events["Event Type"].isin(["Enter", "Leave"])
            ]

            # list of processes and/or threads to iterate over
            if "Thread" in self.events.columns:
                exec_locations = set(zip(self.events["Process"], self.events["Thread"]))
                has_thread = True
            else:
                exec_locations = set(self.events["Process"])
                has_thread = False

            for curr_loc in exec_locations:
                # only filter by thread if the trace has a thread column
                if has_thread:
                    curr_process, curr_thread = curr_loc
                    filtered_df = enter_leave_df.loc[
                        (enter_leave_df["Process"] == curr_process)
                        & (enter_leave_df["Thread"] == curr_thread)
                    ]
                else:
                    filtered_df = enter_leave_df.loc[
                        (enter_leave_df["Process"] == curr_loc)
                    ]

                stack = []

                # Note: The reason that we are creating lists that are
                # copies of the dataframe columns below and iterating over
                # those instead of using pandas iterrows is due to an
                # observed improvement in performance when using lists.

                event_types = list(filtered_df["Event Type"])
                df_indices, timestamps, names = (
                    list(filtered_df.index),
                    list(filtered_df["Timestamp (ns)"]),
                    list(filtered_df.Name),
                )

                # Iterate through all events of filtered DataFrame
                for i in range(len(filtered_df)):
                    curr_df_index, curr_timestamp, evt_type, curr_name = (
                        df_indices[i],
                        timestamps[i],
                        event_types[i],
                        names[i],
                    )

                    if evt_type == "Enter":
                        # Add current dataframe index and timestamp to stack
                        stack.append((curr_df_index, curr_timestamp, curr_name))
                    else:
                        # we want to iterate through the stack in reverse order
                        # until we find the corresponding "Enter" Event
                        enter_name, i = None, len(stack) - 1
                        while enter_name != curr_name and i > -1:
                            enter_df_index, enter_timestamp, enter_name = stack[i]
                            i -= 1

                        if enter_name == curr_name:
                            # remove matched event from the stack
                            del stack[i + 1]

                            # Fill in the lists with the matching values if event found
                            matching_events[enter_df_index] = curr_df_index
                            matching_events[curr_df_index] = enter_df_index

                            matching_times[enter_df_index] = curr_timestamp
                            matching_times[curr_df_index] = enter_timestamp
                        else:
                            continue

            self.events["_matching_event"] = matching_events
            self.events["_matching_timestamp"] = matching_times

            self.events = self.events.astype({"_matching_event": "Int32"})

    def _match_caller_callee(self):
        """Matches callers (parents) to callees (children) and adds three
        columns to the dataframe:
        _depth, _parent, and _children
        _depth is the depth of the event in the call tree (starting from 0 for root)
        _parent is the dataframe index of a row's parent event.
        _children is a list of dataframe indices of a row's children events.
        """

        if "_children" not in self.events.columns:
            children = [None] * len(self.events)
            depth, parent = [float("nan")] * len(self.events), [float("nan")] * len(
                self.events
            )

            # match events so we can
            # ignore unmatched ones
            self._match_events()

            # only use enter and leave rows
            # to determine calling relationships
            enter_leave_df = self.events.loc[
                (
                    self.events["Event Type"].isin(["Enter", "Leave"])
                    & (self.events["_matching_event"].notnull())
                )
            ]

            # list of processes and/or threads to iterate over
            if "Thread" in self.events.columns:
                exec_locations = set(zip(self.events["Process"], self.events["Thread"]))
                has_thread = True
            else:
                exec_locations = set(self.events["Process"])
                has_thread = False

            for curr_loc in exec_locations:
                # only filter by thread if the trace has a thread column
                if has_thread:
                    curr_process, curr_thread = curr_loc
                    filtered_df = enter_leave_df.loc[
                        (enter_leave_df["Process"] == curr_process)
                        & (enter_leave_df["Thread"] == curr_thread)
                    ]
                else:
                    filtered_df = enter_leave_df.loc[
                        (enter_leave_df["Process"] == curr_loc)
                    ]

                # Depth is the level in the
                # Call Tree starting from 0
                curr_depth = 0

                stack = []
                df_indices, event_types = list(filtered_df.index), list(
                    filtered_df["Event Type"]
                )

                # loop through the events of the filtered dataframe
                for i in range(len(filtered_df)):
                    curr_df_index, evt_type = df_indices[i], event_types[i]

                    if evt_type == "Enter":
                        if curr_depth > 0:  # if event is a child of some other event
                            parent_df_index = stack[-1]

                            if children[parent_df_index] is None:
                                # create a new list of children for the
                                # parent if the current event is the first
                                # child being added
                                children[parent_df_index] = [curr_df_index]
                            else:
                                children[parent_df_index].append(curr_df_index)

                            parent[curr_df_index] = parent_df_index

                        depth[curr_df_index] = curr_depth
                        curr_depth += 1

                        # add enter dataframe index to stack
                        stack.append(curr_df_index)
                    else:
                        # pop event off stack once matching leave found
                        # Note: parent, and children for a leave row
                        # can be found using the matching index that
                        # corresponds to the enter row
                        stack.pop()

                        curr_depth -= 1

            self.events["_depth"], self.events["_parent"], self.events["_children"] = (
                depth,
                parent,
                children,
            )

<<<<<<< HEAD
            self.events = self.events.astype({"_depth": "Int32", "_parent": "Int32"})
            self.events = self.events.astype(
                {"_depth": "category", "_parent": "category"}
            )
=======
            self.events = self.events.astype({"_parent": "Int32"})
            self.events = self.events.astype({"_parent": "category"})
>>>>>>> c9d2e386

    def calc_inc_metrics(self, columns=None):
        # if no columns are specified by the user, then we calculate
        # inclusive metrics for all the numeric columns in the trace
        columns = self.numeric_cols if columns is None else columns

        # pair enter and leave rows
        if "_matching_event" not in self.events.columns:
            self._match_events()

        # only filter to enters that have a matching event
        enter_df = self.events.loc[
            (self.events["Event Type"] == "Enter")
            & (self.events["_matching_event"].notnull())
        ]

        # calculate inclusive metric for each column specified
        for col in columns:
            # name of column for this inclusive metric
            metric_col_name = ("time" if col == "Timestamp (ns)" else col) + ".inc"

            if metric_col_name not in self.events.columns:
                # calculate the inclusive metric by subtracting
                # the values at the enter rows from the values
                # at the corresponding leave rows
                self.events.loc[
                    (self.events["_matching_event"].notnull())
                    & (self.events["Event Type"] == "Enter"),
                    metric_col_name,
                ] = (
                    self.events[col][enter_df["_matching_event"]].values
                    - enter_df[col].values
                )

                self.inc_metrics.append(metric_col_name)

    def calc_exc_metrics(self, columns=None):
        # calculate exc metrics for all numeric columns if not specified
        columns = self.numeric_cols if columns is None else columns

        # match caller and callee rows
        self._match_caller_callee()

        # exclusive metrics only change for rows that have children
        filtered_df = self.events.loc[self.events["_children"].notnull()]
        parent_df_indices, children = (
            list(filtered_df.index),
            filtered_df["_children"].to_list(),
        )

        for col in columns:
            # get the corresponding inclusive column name for this metric
            inc_col_name = ("time" if col == "Timestamp (ns)" else col) + ".inc"
            if inc_col_name not in self.events.columns:
                self.calc_inc_metrics([col])

            # name of column for this exclusive metric
            metric_col_name = ("time" if col == "Timestamp (ns)" else col) + ".exc"

            if metric_col_name not in self.events.columns:
                # exc metric starts out as a copy of the inc metric values
                exc_values = self.events[inc_col_name].to_list()
                inc_values = self.events[inc_col_name].to_list()

                for i in range(len(filtered_df)):
                    curr_parent_idx, curr_children = parent_df_indices[i], children[i]
                    for child_idx in curr_children:
                        # subtract each child's inclusive metric from the total
                        # to calculate the exclusive metric for the parent
                        exc_values[curr_parent_idx] -= inc_values[child_idx]

                self.events[metric_col_name] = exc_values
                self.exc_metrics.append(metric_col_name)

    def comm_matrix(self, output="size"):
        """
        Communication Matrix for Peer-to-Peer (P2P) MPI messages

        Arguments:

        1) output -
        string to choose whether the communication volume should be measured
        by bytes transferred between two processes or the number of messages
        sent (two choices - "size" or "count")

        Returns:
        Creates three lists - sender ranks, receiver ranks, and message volume.
        All of these lists are the length of the number of messages sent in the trace.
        It then loops through these lists containing individual message pairs
        and volume for those messages and updates the comm matrix.

        Finally, a 2D Numpy Array that represents the communication matrix for all P2P
        messages of the given trace is returned.

        Note:
        The first dimension of the returned 2d array
        is senders and the second dimension is receivers
        ex) comm_matrix[sender_rank][receiver_rank]
        """

        # get the list of ranks/processes
        # (mpi messages are sent between processes)
        ranks = set(self.events["Process"])

        # create a 2d numpy array that will be returned
        # at the end of the function
        communication_matrix = np.zeros(shape=(len(ranks), len(ranks)))

        # filter the dataframe by MPI Send and Isend events
        sender_dataframe = self.events.loc[
            self.events["Name"].isin(["MpiSend", "MpiIsend"]),
            ["Process", "Attributes"],
        ]

        # get the mpi ranks of all the sender processes
        # the length of the list is the total number of messages sent
        sender_ranks = sender_dataframe["Process"].to_list()

        # get the corresponding mpi ranks of the receivers
        # the length of the list is the total number of messages sent
        receiver_ranks = (
            sender_dataframe["Attributes"]
            .apply(lambda attrDict: attrDict["receiver"])
            .to_list()
        )

        # the length of the message_volume list created below
        # is the total number of messages sent

        # number of bytes communicated for each message sent
        if output == "size":
            # (1 communication is a single row in the sender dataframe)
            message_volume = (
                sender_dataframe["Attributes"]
                .apply(lambda attrDict: attrDict["msg_length"])
                .to_list()
            )
        elif output == "count":
            # 1 message between the pairs of processes
            # for each row in the sender dataframe
            message_volume = np.full(len(sender_dataframe), 1)

        for i in range(len(sender_ranks)):
            """
            loops through all the communication events and adds the
            message volume to the corresponding entry of the 2d array
            using the sender and receiver ranks
            """
            communication_matrix[sender_ranks[i], receiver_ranks[i]] += message_volume[
                i
            ]

        return communication_matrix

    def message_histogram(self, bins=20, **kwargs):
        """Generates histogram of message frequency by size."""

        # Filter by send events
        messages = self.events[self.events["Name"].isin(["MpiSend", "MpiIsend"])]

        # Get message sizes
        sizes = messages["Attributes"].map(lambda x: x["msg_length"])

        return np.histogram(sizes, bins=bins, **kwargs)

    def flat_profile(self, metrics=None, groupby_column="Name", per_process=False):
        """
        Arguments:
        metrics - a string or list of strings containing the metrics to be aggregated
        groupby_column - a string or list containing the columns to be grouped by

        Returns:
        A Pandas DataFrame that will have the aggregated metrics
        for the grouped by columns.
        """

        metrics = self.inc_metrics + self.exc_metrics if metrics is None else metrics

        # This first groups by both the process and the specified groupby
        # column (like name). It then sums up the metrics for each combination
        # of the process and the groupby column.
        if per_process:
            return (
                self.events.loc[self.events["Event Type"] == "Enter"]
                .groupby([groupby_column, "Process"], observed=True)[metrics]
                .sum()
            )
        else:
            return (
                self.events.loc[self.events["Event Type"] == "Enter"]
                .groupby([groupby_column, "Process"], observed=True)[metrics]
                .sum()
                .groupby(groupby_column)
                .mean()
            )

    def load_imbalance(self, metric="time.exc", num_processes=1):
        """
        Arguments:
        metric - a string denoting the metric to calculate load imbalance for
        num_processes - the number of ranks to display for each function that have the
        highest load imbalances

        Returns:
        A Pandas DataFrame indexed by function name that will have two columns:
        one containing the imabalance which (max / mean) time for all ranks
        and the other containing a list of num_processes ranks with the highest
        imbalances
        """

        num_ranks = len(set(self.events["Process"]))
        num_display = num_ranks if num_processes > num_ranks else num_processes

        flat_profile = self.flat_profile(metrics=metric, per_process=True)

        imbalance_dict = dict()

        imb_metric = metric + ".imbalance"
        imb_ranks = "Top processes"

        imbalance_dict[imb_metric] = []
        imbalance_dict[imb_ranks] = []

        functions = set(self.events.loc[self.events["Event Type"] == "Enter"]["Name"])
        for function in functions:
            curr_series = flat_profile.loc[function]

            top_n = curr_series.sort_values(ascending=False).iloc[0:num_display]

            imbalance_dict[imb_metric].append(top_n.values[0] / curr_series.mean())
            imbalance_dict[imb_ranks].append(list(top_n.index))

        imbalance_df = pd.DataFrame(imbalance_dict)
        imbalance_df.index = functions
        imbalance_df.sort_values(by=(imb_metric), axis=0, inplace=True, ascending=False)

        return imbalance_df

    def idle_time(self, idle_functions=["Idle"], MPI_events=False):
        # dict for creating a new dataframe
        idle_times = {"Process": [], "Idle Time": []}

        for process in set(self.events["Process"]):
            idle_times["Process"].append(process)
            idle_times["Idle Time"].append(
                self._calculate_idle_time_for_process(
                    process, idle_functions, MPI_events
                )
            )
        return pd.DataFrame(idle_times)

    def _calculate_idle_time_for_process(
        self, process, idle_functions=["Idle"], MPI_events=False
    ):
        # calculate inclusive metrics
        if "time.inc" not in self.events.columns:
            self.calc_inc_metrics()

        if MPI_events:
            idle_functions += ["MPI_Wait", "MPI_Waitall", "MPI_Recv"]
        # filter the dataframe to include only 'Enter' events within the specified
        # process with the specified function names
        df = self.events
        filtered_df = (
            df.loc[df["Event Type"] == "Enter"]
            .loc[df["Process"] == process]
            .loc[df["Name"].isin(idle_functions)]
        )
        # get the sum of the inclusive times of these events
        return filtered_df["time.inc"].sum()

    def time_profile(self, num_bins=50, normalized=False):
        """Computes time contributed by each function per time interval.

        Args:
            num_bins (int, optional): Number of evenly-sized time intervals to compute
                time profile for. Defaults to 50.
            normalized (bool, optional): Whether to return time contribution as
                percentage of time interval. Defaults to False.

        Returns:
            pd.DataFrame: Time profile of each function, where each column
                represents a function, and each row represents a time interval.
        """
        # Generate metrics
        self._match_caller_callee()
        self.calc_inc_metrics(["Timestamp (ns)"])

        # Filter by Enter rows
        events = self.events[self.events["Event Type"] == "Enter"].copy(deep=False)
        names = events["Name"].unique().tolist()

        # Create equal-sized bins
        edges = np.linspace(
            self.events["Timestamp (ns)"].min(),
            self.events["Timestamp (ns)"].max(),
            num_bins + 1,
        )
        bin_size = edges[1] - edges[0]

        total_bin_duration = bin_size * len(events["Process"].unique())

        profile = []

        def calc_exc_time_in_bin(events):
            # TODO: check if the numpy equivalent of the below code is faster
            dfx_to_idx = {
                dfx: idx
                for (dfx, idx) in zip(events.index, [i for i in range(len(events))])
            }

            # start out with exc times being a copy of inc times
            exc_times = list(events["inc_time_in_bin"].copy(deep=False))

            # filter to events that have children
            filtered_df = events.loc[events["_children"].notnull()]

            parent_df_indices, children = (
                list(filtered_df.index),
                filtered_df["_children"].to_list(),
            )

            # Iterate through the events that are parents
            for i in range(len(filtered_df)):
                curr_parent_idx, curr_children = (
                    dfx_to_idx[parent_df_indices[i]],
                    children[i],
                )

                # Only consider inc times of children in current bin
                for child_df_idx in curr_children:
                    if child_df_idx in dfx_to_idx:
                        exc_times[curr_parent_idx] -= exc_times[
                            dfx_to_idx[child_df_idx]
                        ]

            events["exc_time_in_bin"] = exc_times

        # For each bin, determine each function's time contribution
        for i in range(num_bins):
            start = edges[i]
            end = edges[i + 1]

            # Find functions that belong in this bin
            in_bin = events[
                (events["_matching_timestamp"] > start)
                & (events["Timestamp (ns)"] < end)
            ].copy(deep=False)

            # Calculate inc_time_in_bin for each function
            # Case 1 - Function starts in bin
            in_bin.loc[in_bin["Timestamp (ns)"] >= start, "inc_time_in_bin"] = (
                end - in_bin["Timestamp (ns)"]
            )

            # Case 2 - Function ends in bin
            in_bin.loc[in_bin["_matching_timestamp"] <= end, "inc_time_in_bin"] = (
                in_bin["_matching_timestamp"] - start
            )

            # Case 3 - Function spans bin
            in_bin.loc[
                (in_bin["Timestamp (ns)"] < start)
                & (in_bin["_matching_timestamp"] > end),
                "inc_time_in_bin",
            ] = (
                end - start
            )

            # Case 4 - Function contained in bin
            in_bin.loc[
                (in_bin["Timestamp (ns)"] >= start)
                & (in_bin["_matching_timestamp"] <= end),
                "inc_time_in_bin",
            ] = (
                in_bin["_matching_timestamp"] - in_bin["Timestamp (ns)"]
            )

            # Calculate exc_time_in_bin by subtracting inc_time_in_bin for all children
            calc_exc_time_in_bin(in_bin)

            # Sum across all processes
            agg = in_bin.groupby("Name")["exc_time_in_bin"].sum()
            profile.append(agg.to_dict())

        # Convert to DataFrame
        df = pd.DataFrame(profile, columns=names)

        # Add idle_time column
        df.insert(0, "idle_time", total_bin_duration - df.sum(axis=1))

        # Threshold for zero
        df.mask(df < 0.01, 0, inplace=True)

        # Normalize
        if normalized:
            df /= total_bin_duration

        # Add bin_start and bin_end
        df.insert(0, "bin_start", edges[:-1])
        df.insert(0, "bin_end", edges[1:])

        return df<|MERGE_RESOLUTION|>--- conflicted
+++ resolved
@@ -241,15 +241,10 @@
                 children,
             )
 
-<<<<<<< HEAD
             self.events = self.events.astype({"_depth": "Int32", "_parent": "Int32"})
             self.events = self.events.astype(
                 {"_depth": "category", "_parent": "category"}
             )
-=======
-            self.events = self.events.astype({"_parent": "Int32"})
-            self.events = self.events.astype({"_parent": "category"})
->>>>>>> c9d2e386
 
     def calc_inc_metrics(self, columns=None):
         # if no columns are specified by the user, then we calculate
