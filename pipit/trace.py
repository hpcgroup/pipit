# Copyright 2022-2023 Parallel Software and Systems Group, University of
# Maryland. See the top-level LICENSE file for details.
#
# SPDX-License-Identifier: MIT

import numpy as np
import pandas as pd
from pipit.util.cct import create_cct


class Trace:
    """
    A trace dataset is read into an object of this type, which
    includes one or more dataframes and a calling context tree.
    """

    def __init__(self, definitions, events, cct=None):
        """Create a new Trace object."""
        self.definitions = definitions
        self.events = events
        self.cct = cct

        # list of numeric columns which we can calculate inc/exc metrics with
        self.numeric_cols = list(
            self.events.select_dtypes(include=[np.number]).columns.values
        )

        # will store columns names for inc/exc metrics
        self.inc_metrics = []
        self.exc_metrics = []

<<<<<<< HEAD
        from .vis.util import generate_palette

        self.palette = generate_palette(self)
=======
    def create_cct(self):
        # adds a column of cct nodes to the events dataframe
        # and stores the graph object in self.cct
        self.cct = create_cct(self.events)
>>>>>>> bf974ff7

    @staticmethod
    def from_otf2(dirname, num_processes=None, create_cct=False):
        """Read an OTF2 trace into a new Trace object."""
        # import this lazily to avoid circular dependencies
        from .readers.otf2_reader import OTF2Reader

        return OTF2Reader(dirname, num_processes, create_cct).read()

    @staticmethod
    def from_hpctoolkit(dirname):
        """Read an HPCToolkit trace into a new Trace object."""
        # import this lazily to avoid circular dependencies
        from .readers.hpctoolkit_reader import HPCToolkitReader

        return HPCToolkitReader(dirname).read()

    @staticmethod
    def from_projections(dirname, num_processes=None, create_cct=False):
        """Read a Projections trace into a new Trace object."""
        # import this lazily to avoid circular dependencies
        from .readers.projections_reader import ProjectionsReader

        return ProjectionsReader(dirname, num_processes, create_cct).read()

    @staticmethod
    def from_nsight(filename, create_cct=False):
        """Read an Nsight trace into a new Trace object."""
        # import this lazily to avoid circular dependencies
        from .readers.nsight_reader import NsightReader

        return NsightReader(filename, create_cct).read()

    @staticmethod
    def from_csv(filename):
        events_dataframe = pd.read_csv(filename, skipinitialspace=True)

        # if timestamps are in seconds, convert them to nanoseconds
        if "Timestamp (s)" in events_dataframe.columns:
            events_dataframe["Timestamp (s)"] *= 10**9
            events_dataframe.rename(
                columns={"Timestamp (s)": "Timestamp (ns)"}, inplace=True
            )

        # ensure that ranks are ints
        events_dataframe = events_dataframe.astype({"Process": "int32"})

        # make certain columns categorical
        events_dataframe = events_dataframe.astype(
            {
                "Event Type": "category",
                "Name": "category",
                "Process": "category",
            }
        )

        # sort the dataframe by Timestamp
        events_dataframe.sort_values(
            by="Timestamp (ns)", axis=0, ascending=True, inplace=True, ignore_index=True
        )

        return Trace(None, events_dataframe)

    def to_chrome(self, filename=None):
        """Export as Chrome Tracing JSON, which can be opened
        in Perfetto."""
        from .writers.chrome_writer import ChromeWriter

        return ChromeWriter(self, filename).write()

    def _match_events(self):
        """Matches corresponding enter/leave events and adds two columns to the
        dataframe: _matching_event and _matching_timestamp
        """

        if "_matching_event" not in self.events.columns:
            matching_events = [float("nan")] * len(self.events)
            matching_times = [float("nan")] * len(self.events)

            # only pairing enter and leave rows
            enter_leave_df = self.events.loc[
                self.events["Event Type"].isin(["Enter", "Leave"])
            ]

            # list of processes and/or threads to iterate over
            if "Thread" in self.events.columns:
                exec_locations = set(zip(self.events["Process"], self.events["Thread"]))
                has_thread = True
            else:
                exec_locations = set(self.events["Process"])
                has_thread = False

            for curr_loc in exec_locations:
                # only filter by thread if the trace has a thread column
                if has_thread:
                    curr_process, curr_thread = curr_loc
                    filtered_df = enter_leave_df.loc[
                        (enter_leave_df["Process"] == curr_process)
                        & (enter_leave_df["Thread"] == curr_thread)
                    ]
                else:
                    filtered_df = enter_leave_df.loc[
                        (enter_leave_df["Process"] == curr_loc)
                    ]

                stack = []

                # Note: The reason that we are creating lists that are
                # copies of the dataframe columns below and iterating over
                # those instead of using pandas iterrows is due to an
                # observed improvement in performance when using lists.

                event_types = list(filtered_df["Event Type"])
                df_indices, timestamps, names = (
                    list(filtered_df.index),
                    list(filtered_df["Timestamp (ns)"]),
                    list(filtered_df.Name),
                )

                # Iterate through all events of filtered DataFrame
                for i in range(len(filtered_df)):
                    curr_df_index, curr_timestamp, evt_type, curr_name = (
                        df_indices[i],
                        timestamps[i],
                        event_types[i],
                        names[i],
                    )

                    if evt_type == "Enter":
                        # Add current dataframe index and timestamp to stack
                        stack.append((curr_df_index, curr_timestamp, curr_name))
                    else:
                        # we want to iterate through the stack in reverse order
                        # until we find the corresponding "Enter" Event
                        enter_name, i = None, len(stack) - 1
                        while enter_name != curr_name and i > -1:
                            enter_df_index, enter_timestamp, enter_name = stack[i]
                            i -= 1

                        if enter_name == curr_name:
                            # remove matched event from the stack
                            del stack[i + 1]

                            # Fill in the lists with the matching values if event found
                            matching_events[enter_df_index] = curr_df_index
                            matching_events[curr_df_index] = enter_df_index

                            matching_times[enter_df_index] = curr_timestamp
                            matching_times[curr_df_index] = enter_timestamp
                        else:
                            continue

            self.events["_matching_event"] = matching_events
            self.events["_matching_timestamp"] = matching_times

            self.events = self.events.astype({"_matching_event": "Int32"})

    def _match_caller_callee(self):
        """Matches callers (parents) to callees (children) and adds three
        columns to the dataframe:
        _depth, _parent, and _children
        _depth is the depth of the event in the call tree (starting from 0 for root)
        _parent is the dataframe index of a row's parent event.
        _children is a list of dataframe indices of a row's children events.
        """

        if "_children" not in self.events.columns:
            children = [None] * len(self.events)
            depth, parent = [float("nan")] * len(self.events), [float("nan")] * len(
                self.events
            )

            # match events so we can
            # ignore unmatched ones
            self._match_events()

            # only use enter and leave rows
            # to determine calling relationships
            enter_leave_df = self.events.loc[
                (
                    self.events["Event Type"].isin(["Enter", "Leave"])
                    & (self.events["_matching_event"].notnull())
                )
            ]

            # list of processes and/or threads to iterate over
            if "Thread" in self.events.columns:
                exec_locations = set(zip(self.events["Process"], self.events["Thread"]))
                has_thread = True
            else:
                exec_locations = set(self.events["Process"])
                has_thread = False

            for curr_loc in exec_locations:
                # only filter by thread if the trace has a thread column
                if has_thread:
                    curr_process, curr_thread = curr_loc
                    filtered_df = enter_leave_df.loc[
                        (enter_leave_df["Process"] == curr_process)
                        & (enter_leave_df["Thread"] == curr_thread)
                    ]
                else:
                    filtered_df = enter_leave_df.loc[
                        (enter_leave_df["Process"] == curr_loc)
                    ]

                # Depth is the level in the
                # Call Tree starting from 0
                curr_depth = 0

                stack = []
                df_indices, event_types = list(filtered_df.index), list(
                    filtered_df["Event Type"]
                )

                # loop through the events of the filtered dataframe
                for i in range(len(filtered_df)):
                    curr_df_index, evt_type = df_indices[i], event_types[i]

                    if evt_type == "Enter":
                        if curr_depth > 0:  # if event is a child of some other event
                            parent_df_index = stack[-1]

                            if children[parent_df_index] is None:
                                # create a new list of children for the
                                # parent if the current event is the first
                                # child being added
                                children[parent_df_index] = [curr_df_index]
                            else:
                                children[parent_df_index].append(curr_df_index)

                            parent[curr_df_index] = parent_df_index

                        depth[curr_df_index] = curr_depth
                        curr_depth += 1

                        # add enter dataframe index to stack
                        stack.append(curr_df_index)
                    else:
                        # pop event off stack once matching leave found
                        # Note: parent, and children for a leave row
                        # can be found using the matching index that
                        # corresponds to the enter row
                        stack.pop()

                        curr_depth -= 1

            self.events["_depth"], self.events["_parent"], self.events["_children"] = (
                depth,
                parent,
                children,
            )

            self.events = self.events.astype({"_depth": "Int32", "_parent": "Int32"})
            self.events = self.events.astype(
                {"_depth": "category", "_parent": "category"}
            )

    def calc_inc_metrics(self, columns=None):
        # if no columns are specified by the user, then we calculate
        # inclusive metrics for all the numeric columns in the trace
        columns = self.numeric_cols if columns is None else columns

        # pair enter and leave rows
        if "_matching_event" not in self.events.columns:
            self._match_events()

        # only filter to enters that have a matching event
        enter_df = self.events.loc[
            (self.events["Event Type"] == "Enter")
            & (self.events["_matching_event"].notnull())
        ]

        # calculate inclusive metric for each column specified
        for col in columns:
            # name of column for this inclusive metric
            metric_col_name = ("time" if col == "Timestamp (ns)" else col) + ".inc"

            if metric_col_name not in self.events.columns:
                # calculate the inclusive metric by subtracting
                # the values at the enter rows from the values
                # at the corresponding leave rows
                self.events.loc[
                    (self.events["_matching_event"].notnull())
                    & (self.events["Event Type"] == "Enter"),
                    metric_col_name,
                ] = (
                    self.events[col][enter_df["_matching_event"]].values
                    - enter_df[col].values
                )

                self.inc_metrics.append(metric_col_name)

    def calc_exc_metrics(self, columns=None):
        # calculate exc metrics for all numeric columns if not specified
        columns = self.numeric_cols if columns is None else columns

        # match caller and callee rows
        self._match_caller_callee()

        # exclusive metrics only change for rows that have children
        filtered_df = self.events.loc[self.events["_children"].notnull()]
        parent_df_indices, children = (
            list(filtered_df.index),
            filtered_df["_children"].to_list(),
        )

        for col in columns:
            # get the corresponding inclusive column name for this metric
            inc_col_name = ("time" if col == "Timestamp (ns)" else col) + ".inc"
            if inc_col_name not in self.events.columns:
                self.calc_inc_metrics([col])

            # name of column for this exclusive metric
            metric_col_name = ("time" if col == "Timestamp (ns)" else col) + ".exc"

            if metric_col_name not in self.events.columns:
                # exc metric starts out as a copy of the inc metric values
                exc_values = self.events[inc_col_name].to_list()
                inc_values = self.events[inc_col_name].to_list()

                for i in range(len(filtered_df)):
                    curr_parent_idx, curr_children = parent_df_indices[i], children[i]
                    for child_idx in curr_children:
                        # subtract each child's inclusive metric from the total
                        # to calculate the exclusive metric for the parent
                        exc_values[curr_parent_idx] -= inc_values[child_idx]

                self.events[metric_col_name] = exc_values
                self.exc_metrics.append(metric_col_name)

    def comm_matrix(self, output="size"):
        """
        Communication Matrix for Peer-to-Peer (P2P) MPI messages

        Arguments:
        1) output -
        string to choose whether the communication volume should be measured
        by bytes transferred between two processes or the number of messages
        sent (two choices - "size" or "count")

        Returns:
        Creates three lists - sender ranks, receiver ranks, and message volume.
        All of these lists are the length of the number of messages sent in the trace.
        It then loops through these lists containing individual message pairs
        and volume for those messages and updates the comm matrix.

        Finally, a 2D Numpy Array that represents the communication matrix for all P2P
        messages of the given trace is returned.

        Note:
        The first dimension of the returned 2d array
        is senders and the second dimension is receivers
        ex) comm_matrix[sender_rank][receiver_rank]
        """

        # get the list of ranks/processes
        # (mpi messages are sent between processes)
        ranks = set(self.events["Process"])

        # create a 2d numpy array that will be returned
        # at the end of the function
        communication_matrix = np.zeros(shape=(len(ranks), len(ranks)))

        # filter the dataframe by MPI Send and Isend events
        sender_dataframe = self.events.loc[
            self.events["Name"].isin(["MpiSend", "MpiIsend"]),
            ["Process", "Attributes"],
        ]

        # get the mpi ranks of all the sender processes
        # the length of the list is the total number of messages sent
        sender_ranks = sender_dataframe["Process"].to_list()

        # get the corresponding mpi ranks of the receivers
        # the length of the list is the total number of messages sent
        receiver_ranks = (
            sender_dataframe["Attributes"]
            .apply(lambda attrDict: attrDict["receiver"])
            .to_list()
        )

        # the length of the message_volume list created below
        # is the total number of messages sent

        # number of bytes communicated for each message sent
        if output == "size":
            # (1 communication is a single row in the sender dataframe)
            message_volume = (
                sender_dataframe["Attributes"]
                .apply(lambda attrDict: attrDict["msg_length"])
                .to_list()
            )
        elif output == "count":
            # 1 message between the pairs of processes
            # for each row in the sender dataframe
            message_volume = np.full(len(sender_dataframe), 1)

        for i in range(len(sender_ranks)):
            """
            loops through all the communication events and adds the
            message volume to the corresponding entry of the 2d array
            using the sender and receiver ranks
            """
            communication_matrix[sender_ranks[i], receiver_ranks[i]] += message_volume[
                i
            ]

        return communication_matrix

    def message_histogram(self, bins=20, **kwargs):
        """Generates histogram of message frequency by size."""

        # Filter by send events
        messages = self.events[self.events["Name"].isin(["MpiSend", "MpiIsend"])]

        # Get message sizes
        sizes = messages["Attributes"].map(lambda x: x["msg_length"])

        return np.histogram(sizes, bins=bins, **kwargs)

    def comm_over_time(self, output="size", message_type="send", bins=50, **kwargs):
        """Returns histogram of communication volume over time.

        Args:
            output (str, optional). Whether to calculate communication by "count" or
            "size". Defaults to "size".

            message_type (str, optional): Whether to compute for sends or
            receives. Defaults to "send".

            bins (int, optional): Number of bins in the histogram. Defaults to
            50.

        Returns:
            hist: Volume in size or number of messages in each time interval
            edges: Edges of time intervals
        """
        # Filter by send or receive events
        events = self.events[
            self.events["Name"].isin(
                ["MpiSend", "MpiIsend"]
                if message_type == "send"
                else ["MpiRecv", "MpiIrecv"]
            )
        ]

        # Get timestamps and sizes
        timestamps = events["Timestamp (ns)"]
        sizes = events["Attributes"].apply(lambda x: x["msg_length"])

        return np.histogram(
            timestamps,
            bins=bins,
            weights=sizes.tolist() if output == "size" else None,
            range=[
                self.events["Timestamp (ns)"].min(),
                self.events["Timestamp (ns)"].max(),
            ],
            **kwargs
        )

    def comm_by_process(self, output="size"):
        """Returns total communication volume in size or number of messages per
           process.

        Returns:
            pd.DataFrame: DataFrame containing total communication volume or
            number of messags sent and received by each process.
        """
        comm_matrix = self.comm_matrix(output=output)

        # Get total sent and received for each process
        sent = comm_matrix.sum(axis=1)
        received = comm_matrix.sum(axis=0)

        return pd.DataFrame({"Sent": sent, "Received": received}).rename_axis("Process")

    def flat_profile(
        self, metrics="time.exc", groupby_column="Name", per_process=False
    ):
        """
        Arguments:
        metrics - a string or list of strings containing the metrics to be aggregated
        groupby_column - a string or list containing the columns to be grouped by

        Returns:
        A Pandas DataFrame that will have the aggregated metrics
        for the grouped by columns.
        """

        metrics = [metrics] if not isinstance(metrics, list) else metrics

        # calculate inclusive time if needed
        if "time.inc" in metrics:
            self.calc_inc_metrics(["Timestamp (ns)"])

        # calculate exclusive time if needed
        if "time.exc" in metrics:
            self.calc_exc_metrics(["Timestamp (ns)"])

        # This first groups by both the process and the specified groupby
        # column (like name). It then sums up the metrics for each combination
        # of the process and the groupby column.
        if per_process:
            return (
                self.events.loc[self.events["Event Type"] == "Enter"]
                .groupby([groupby_column, "Process"], observed=True)[metrics]
                .sum()
            )
        else:
            return (
                self.events.loc[self.events["Event Type"] == "Enter"]
                .groupby([groupby_column, "Process"], observed=True)[metrics]
                .sum()
                .groupby(groupby_column)
                .mean()
            )

    def load_imbalance(self, metric="time.exc", num_processes=1):
        """
        Arguments:
        metric - a string denoting the metric to calculate load imbalance for
        num_processes - the number of ranks to display for each function that have the
        highest load imbalances

        Returns:
        A Pandas DataFrame indexed by function name that will have two columns:
        one containing the imabalance which (max / mean) time for all ranks
        and the other containing a list of num_processes ranks with the highest
        imbalances
        """

        num_ranks = len(set(self.events["Process"]))
        num_display = num_ranks if num_processes > num_ranks else num_processes

        flat_profile = self.flat_profile(metrics=metric, per_process=True)

        imbalance_dict = dict()

        imb_metric = metric + ".imbalance"
        imb_ranks = "Top processes"
        mean_metric = metric + ".mean"

        imbalance_dict[imb_metric] = []
        imbalance_dict[imb_ranks] = []
        imbalance_dict[mean_metric] = []

        functions = set(self.events.loc[self.events["Event Type"] == "Enter"]["Name"])
        for function in functions:
            curr_series = flat_profile.loc[function]

            top_n = curr_series.sort_values(ascending=False).iloc[0:num_display]

            imbalance_dict[mean_metric].append(curr_series.mean())
            imbalance_dict[imb_metric].append(top_n.values[0] / curr_series.mean())
            imbalance_dict[imb_ranks].append(list(top_n.index))

        imbalance_df = pd.DataFrame(imbalance_dict)
        imbalance_df.index = functions
        imbalance_df.sort_values(by=mean_metric, axis=0, inplace=True, ascending=False)

        return imbalance_df

    def idle_time(self, idle_functions=["Idle"], MPI_events=False):
        # dict for creating a new dataframe
        idle_times = {"Process": [], "Idle Time": []}

        for process in set(self.events["Process"]):
            idle_times["Process"].append(process)
            idle_times["Idle Time"].append(
                self._calculate_idle_time_for_process(
                    process, idle_functions, MPI_events
                )
            )
        return pd.DataFrame(idle_times)

    def _calculate_idle_time_for_process(
        self, process, idle_functions=["Idle"], MPI_events=False
    ):
        # calculate inclusive metrics
        if "time.inc" not in self.events.columns:
            self.calc_inc_metrics()

        if MPI_events:
            idle_functions += ["MPI_Wait", "MPI_Waitall", "MPI_Recv"]
        # filter the dataframe to include only 'Enter' events within the specified
        # process with the specified function names
        df = self.events
        filtered_df = (
            df.loc[df["Event Type"] == "Enter"]
            .loc[df["Process"] == process]
            .loc[df["Name"].isin(idle_functions)]
        )
        # get the sum of the inclusive times of these events
        return filtered_df["time.inc"].sum()

    def time_profile(self, num_bins=50, normalized=False):
        """Computes time contributed by each function per time interval.

        Args:
            num_bins (int, optional): Number of evenly-sized time intervals to compute
                time profile for. Defaults to 50.
            normalized (bool, optional): Whether to return time contribution as
                percentage of time interval. Defaults to False.

        Returns:
            pd.DataFrame: Time profile of each function, where each column
                represents a function, and each row represents a time interval.
        """
        # Generate metrics
        self._match_caller_callee()
        self.calc_inc_metrics(["Timestamp (ns)"])

        # Filter by Enter rows
        events = self.events[self.events["Event Type"] == "Enter"].copy(deep=False)
        names = events["Name"].unique().tolist()

        # Create equal-sized bins
        edges = np.linspace(
            self.events["Timestamp (ns)"].min(),
            self.events["Timestamp (ns)"].max(),
            num_bins + 1,
        )
        bin_size = edges[1] - edges[0]

        total_bin_duration = bin_size * len(events["Process"].unique())

        profile = []

        def calc_exc_time_in_bin(events):
            # TODO: check if the numpy equivalent of the below code is faster
            dfx_to_idx = {
                dfx: idx
                for (dfx, idx) in zip(events.index, [i for i in range(len(events))])
            }

            # start out with exc times being a copy of inc times
            exc_times = list(events["inc_time_in_bin"].copy(deep=False))

            # filter to events that have children
            filtered_df = events.loc[events["_children"].notnull()]

            parent_df_indices, children = (
                list(filtered_df.index),
                filtered_df["_children"].to_list(),
            )

            # Iterate through the events that are parents
            for i in range(len(filtered_df)):
                curr_parent_idx, curr_children = (
                    dfx_to_idx[parent_df_indices[i]],
                    children[i],
                )

                # Only consider inc times of children in current bin
                for child_df_idx in curr_children:
                    if child_df_idx in dfx_to_idx:
                        exc_times[curr_parent_idx] -= exc_times[
                            dfx_to_idx[child_df_idx]
                        ]

            events["exc_time_in_bin"] = exc_times

        # For each bin, determine each function's time contribution
        for i in range(num_bins):
            start = edges[i]
            end = edges[i + 1]

            # Find functions that belong in this bin
            in_bin = events[
                (events["_matching_timestamp"] > start)
                & (events["Timestamp (ns)"] < end)
            ].copy(deep=False)

            # Calculate inc_time_in_bin for each function
            # Case 1 - Function starts in bin
            in_bin.loc[in_bin["Timestamp (ns)"] >= start, "inc_time_in_bin"] = (
                end - in_bin["Timestamp (ns)"]
            )

            # Case 2 - Function ends in bin
            in_bin.loc[in_bin["_matching_timestamp"] <= end, "inc_time_in_bin"] = (
                in_bin["_matching_timestamp"] - start
            )

            # Case 3 - Function spans bin
            in_bin.loc[
                (in_bin["Timestamp (ns)"] < start)
                & (in_bin["_matching_timestamp"] > end),
                "inc_time_in_bin",
            ] = (
                end - start
            )

            # Case 4 - Function contained in bin
            in_bin.loc[
                (in_bin["Timestamp (ns)"] >= start)
                & (in_bin["_matching_timestamp"] <= end),
                "inc_time_in_bin",
            ] = (
                in_bin["_matching_timestamp"] - in_bin["Timestamp (ns)"]
            )

            # Calculate exc_time_in_bin by subtracting inc_time_in_bin for all children
            calc_exc_time_in_bin(in_bin)

            # Sum across all processes
            agg = in_bin.groupby("Name")["exc_time_in_bin"].sum()
            profile.append(agg.to_dict())

        # Convert to DataFrame
        df = pd.DataFrame(profile, columns=names)

        # Add idle_time column
        df.insert(0, "idle_time", total_bin_duration - df.sum(axis=1))

        # Threshold for zero
        df.mask(df < 0.01, 0, inplace=True)

        # Normalize
        if normalized:
            df /= total_bin_duration

        # Add bin_start and bin_end
        df.insert(0, "bin_start", edges[:-1])
        df.insert(0, "bin_end", edges[1:])

        return df

<<<<<<< HEAD
    def plot_comm_matrix(self, output="size", *args, **kwargs):
        from .vis import core

        # Generate the data
        data = self.comm_matrix(output=output)

        # Return the Bokeh plot
        return core.comm_matrix(data, output=output, *args, **kwargs)

    def plot_message_histogram(self, bins=20, *args, **kwargs):
        from .vis import core

        # Generate the data
        data = self.message_histogram(bins=bins)

        # Return the Bokeh plot
        return core.message_histogram(data, *args, **kwargs)
=======
    @staticmethod
    def multirun_analysis(
        traces, metric_column="Timestamp (ns)", groupby_column="Name"
    ):
        """
        Arguments:
        traces - list of pipit traces
        metric_column - the column of the metric to be aggregated over
        groupby_column - the column that will be grouped by before aggregation

        Returns:
        A Pandas DataFrame indexed by the number of processes in the traces, the
        columns are the groups of the groupby_column, and the entries of the DataFrame
        are the aggregated metrics corresponding to the respective trace and group
        """

        # for each trace, collect a flat profile
        flat_profiles = []
        for trace in traces:
            trace.calc_exc_metrics([metric_column])
            metric_col = (
                "time.exc"
                if metric_column == "Timestamp (ns)"
                else metric_column + ".exc"
            )
            flat_profiles.append(
                trace.flat_profile(metrics=[metric_col], groupby_column=groupby_column)
            )

        # combine these flat profiles and index them by number of processes
        combined_df = pd.concat([fp[metric_col] for fp in flat_profiles], axis=1).T
        combined_df.index = [len(set(trace.events["Process"])) for trace in traces]
        combined_df.index.rename("Number of Processes", inplace=True)

        # sort the columns/groups in descending order of the aggregated metric values
        function_sums = combined_df.sum()
        combined_df = combined_df[function_sums.sort_values(ascending=False).index]

        return combined_df

    def detect_pattern(
        self,
        start_event,
        iterations=None,
        window_size=None,
        process=0,
        metric="time.exc",
    ):
        import stumpy

        enter_events = self.events[
            (self.events["Name"] == start_event)
            & (self.events["Event Type"] == "Enter")
            & (self.events["Process"] == process)
        ]

        leave_events = self.events[
            (self.events["Name"] == start_event)
            & (self.events["Event Type"] == "Leave")
            & (self.events["Process"] == process)
        ]

        # count the number of enter events to
        # determine the number of iterations if it's not
        # given by the user.
        if iterations is None:
            iterations = len(enter_events)

        # get the first enter and last leave of
        # the given event. we will only investigate
        # this portion of the data.
        first_loop_enter = enter_events.index[0]
        last_loop_leave = leave_events.index[-1]

        df = self.events.iloc[first_loop_enter + 1 : last_loop_leave]
        filtered_df = df.loc[(df[metric].notnull()) & (df["Process"] == process)]
        y = filtered_df[metric].values[:]

        if window_size is None:
            window_size = int(len(y) / iterations)

        matrix_profile = stumpy.stump(y, window_size)
        dists, indices = stumpy.motifs(y, matrix_profile[:, 0], max_matches=iterations)

        # Gets the corresponding portion from the original
        # dataframe for each pattern.
        patterns = []
        for idx in indices[0]:
            end_idx = idx + window_size

            match_original = self.events.loc[
                self.events["Timestamp (ns)"].isin(
                    filtered_df.iloc[idx:end_idx]["Timestamp (ns)"].values
                )
            ]
            patterns.append(match_original)

        return patterns
>>>>>>> bf974ff7
<|MERGE_RESOLUTION|>--- conflicted
+++ resolved
@@ -29,16 +29,14 @@
         self.inc_metrics = []
         self.exc_metrics = []
 
-<<<<<<< HEAD
         from .vis.util import generate_palette
 
         self.palette = generate_palette(self)
-=======
+
     def create_cct(self):
         # adds a column of cct nodes to the events dataframe
         # and stores the graph object in self.cct
         self.cct = create_cct(self.events)
->>>>>>> bf974ff7
 
     @staticmethod
     def from_otf2(dirname, num_processes=None, create_cct=False):
@@ -769,25 +767,6 @@
 
         return df
 
-<<<<<<< HEAD
-    def plot_comm_matrix(self, output="size", *args, **kwargs):
-        from .vis import core
-
-        # Generate the data
-        data = self.comm_matrix(output=output)
-
-        # Return the Bokeh plot
-        return core.comm_matrix(data, output=output, *args, **kwargs)
-
-    def plot_message_histogram(self, bins=20, *args, **kwargs):
-        from .vis import core
-
-        # Generate the data
-        data = self.message_histogram(bins=bins)
-
-        # Return the Bokeh plot
-        return core.message_histogram(data, *args, **kwargs)
-=======
     @staticmethod
     def multirun_analysis(
         traces, metric_column="Timestamp (ns)", groupby_column="Name"
@@ -886,4 +865,21 @@
             patterns.append(match_original)
 
         return patterns
->>>>>>> bf974ff7
+
+    def plot_comm_matrix(self, output="size", *args, **kwargs):
+        from .vis import core
+
+        # Generate the data
+        data = self.comm_matrix(output=output)
+
+        # Return the Bokeh plot
+        return core.comm_matrix(data, output=output, *args, **kwargs)
+
+    def plot_message_histogram(self, bins=20, *args, **kwargs):
+        from .vis import core
+
+        # Generate the data
+        data = self.message_histogram(bins=bins)
+
+        # Return the Bokeh plot
+        return core.message_histogram(data, *args, **kwargs)