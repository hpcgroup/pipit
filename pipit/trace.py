# Copyright 2022 Parallel Software and Systems Group, University of Maryland.
# See the top-level LICENSE file for details.
#
# SPDX-License-Identifier: MIT

import numpy as np

<<<<<<< HEAD

from pipit.graph import Graph, Node

=======
>>>>>>> b89fcd92

class Trace:
    """
    A trace dataset is read into an object of this type, which
    includes one or more dataframes and a calling context tree.
    """

    def __init__(self, definitions, events, cct):
        """Create a new Trace object."""
        self.definitions = definitions
        self.events = events
        self.cct = cct

    @staticmethod
    def from_otf2(dirname, num_processes=None):
        """Read an OTF2 trace into a new Trace object."""
        # import this lazily to avoid circular dependencies
        from .readers.otf2_reader import OTF2Reader

        return OTF2Reader(dirname, num_processes).read()

    @staticmethod
    def from_hpctoolkit(dirname):
        """Read an HPCToolkit trace into a new Trace object."""
        # import this lazily to avoid circular dependencies
        from .readers.hpctoolkit_reader import HPCToolkitReader

        return HPCToolkitReader(dirname).read()

<<<<<<< HEAD
    def create_cct(self):
        """
        Generic function to iterate through the trace events and create a CCT.
        Uses pipit's graph data structure for this. Populates the trace's CCT
        field and creates a new column in the trace's Events DataFrame that stores
        a reference to each row's corresponding node in the CCT.

        Thoughts/Concerns:
        Currently, the DataFrame index of the entry row is being stored
        in the node's calling context ids. This doesn't really have much of a
        purpose right now. What should we be storing as calling context ids
        for OTF2? Perhaps there should also be a way to map entry rows to
        corresponding exit rows.
        """

        # only create the cct if it doesn't exist already
        if self.cct is None:
            graph = Graph()
            callpath_to_node = dict()  # used to determine the existence of a node
            graph_nodes = [
                None for i in range(len(self.events))
            ]  # list of nodes in the DataFrame
            node_id = 0  # each node has a unique id

            """
            Iterate through each Location ID which is analagous to a thread
            and iterate over its events using a stack to add to the cct
            """
            for location_id in set(self.events["Location ID"]):
                """
                Filter the DataFrame by Location ID and
                events that are only of type Enter/Leave.
                """
                location_df = self.events.loc[
                    (self.events["Name"] != "N/A")
                    & (self.events["Location ID"] == location_id)
                ]

                curr_depth = 0
                callpath = ""

                """
                Instead of iterating over the DataFrame columns,
                we save them as lists and iterate over those as
                that is more efficient.
                """
                df_indices = list(location_df.index)
                function_names = list(location_df["Name"])
                event_types = list(location_df["Event Type"])

                # stacks used to iterate through the trace and add nodes to the cct
                functions_stack, nodes_stack = [], []

                # iterating over the events of the current location id's trace
                for i in range(len(location_df)):
                    curr_df_index, evt_type, function_name = (
                        df_indices[i],
                        event_types[i],
                        function_names[i],
                    )

                    # encounter a new function through its entry point.
                    if evt_type == "Enter":
                        # add the function to the stack and get the call path
                        functions_stack.append(function_name)
                        callpath = "->".join(functions_stack)

                        # get the parent node of the function if it exists
                        if curr_depth == 0:
                            parent_node = None
                        else:
                            parent_node = nodes_stack[-1]

                        if callpath in callpath_to_node:
                            """
                            if a node with the call path
                            exists, don't create a new one
                            """
                            curr_node = callpath_to_node[callpath]
                        else:
                            """
                            create a new node with the call path
                            if it doesn't exist yet
                            """
                            curr_node = Node(
                                node_id, function_name, parent_node, curr_depth
                            )
                            callpath_to_node[callpath] = curr_node
                            node_id += 1

                            if curr_depth == 0:
                                """
                                add the newly created node as a
                                root to the cct if the depth is 0
                                """
                                graph.add_root(curr_node)
                            else:
                                """
                                add the newly created node as a child
                                of its parent if it is not a root
                                """
                                parent_node.add_child(curr_node)

                        """
                        add the Enter DataFrame index as a calling context id
                        to the node (multiple function invocations with the
                        same call path)
                        """
                        curr_node.add_calling_context_id(curr_df_index)

                        """
                        maps the Enter DataFrame index to the node

                        note:
                        this seems redundant because the node will already
                        exist in the row's Graph_Node column
                        """
                        graph.add_to_map(curr_df_index, curr_node)

                        # Update nodes stack, column, and current depth
                        nodes_stack.append(curr_node)
                        graph_nodes[curr_df_index] = curr_node
                        curr_depth += 1
                    else:
                        """
                        Once you encounter the Leave event for a function,
                        get the corresponding node from the top of the nodes stack.
                        """
                        curr_node = nodes_stack.pop()
                        graph_nodes[curr_df_index] = curr_node

                        # Update functions stack and current depth
                        functions_stack.pop()
                        curr_depth -= 1

            # Update the Trace with the generated cct
            self.events["Graph_Node"] = graph_nodes
            self.cct = graph

    def comm_matrix(self, comm_type="bytes"):
=======
    @staticmethod
    def from_projections(dirname):
        """Read a Projections trace into a new Trace object."""
        # import this lazily to avoid circular dependencies
        from .readers.projections_reader import ProjectionsReader

        return ProjectionsReader(dirname).read()

    @staticmethod
    def from_nsight(filename):
        """Read an Nsight trace into a new Trace object."""
        # import this lazily to avoid circular dependencies
        from .readers.nsight_reader import NsightReader

        return NsightReader(filename).read()

    def comm_matrix(self, output="size"):
>>>>>>> b89fcd92
        """
        Communication Matrix for Peer-to-Peer (P2P) MPI messages

        Arguments:

<<<<<<< HEAD
        1) comm_type -
        string to choose whether the communication volume should be measured
        by bytes transferred between two processes or the number of messages
        sent (two choices - "bytes" or "counts")

        Returns:
        A 2D Numpy Array that represents the communication matrix for all P2P
        messages of the given trace
=======
        1) output -
        string to choose whether the communication volume should be measured
        by bytes transferred between two processes or the number of messages
        sent (two choices - "size" or "count")

        Returns:
        Creates three lists - sender ranks, receiver ranks, and message volume.
        All of these lists are the length of the number of messages sent in the trace.
        It then loops through these lists containing individual message pairs
        and volume for those messages and updates the comm matrix.

        Finally, a 2D Numpy Array that represents the communication matrix for all P2P
        messages of the given trace is returned.
>>>>>>> b89fcd92

        Note:
        The first dimension of the returned 2d array
        is senders and the second dimension is receivers
        ex) comm_matrix[sender_rank][receiver_rank]
        """

<<<<<<< HEAD
        # get the list of ranks/process ids
        # (mpi messages are sent between processes)
        ranks = set(
            self.events.loc[self.events["Location Group Type"] == "PROCESS"][
                "Location Group ID"
            ]
        )
=======
        # get the list of ranks/processes
        # (mpi messages are sent between processes)
        ranks = set(self.events["Process"])
>>>>>>> b89fcd92

        # create a 2d numpy array that will be returned
        # at the end of the function
        communication_matrix = np.zeros(shape=(len(ranks), len(ranks)))

        # filter the dataframe by MPI Send and Isend events
        sender_dataframe = self.events.loc[
<<<<<<< HEAD
            self.events["Event Type"].isin(["MpiSend", "MpiIsend"]),
            ["Location Group ID", "Attributes"],
        ]

        # get the mpi ranks of all the sender processes
        sender_ranks = sender_dataframe["Location Group ID"].to_list()

        # get the corresponding mpi ranks of the receivers
=======
            self.events["Name"].isin(["MpiSend", "MpiIsend"]),
            ["Process", "Attributes"],
        ]

        # get the mpi ranks of all the sender processes
        # the length of the list is the total number of messages sent
        sender_ranks = sender_dataframe["Process"].to_list()

        # get the corresponding mpi ranks of the receivers
        # the length of the list is the total number of messages sent
>>>>>>> b89fcd92
        receiver_ranks = (
            sender_dataframe["Attributes"]
            .apply(lambda attrDict: attrDict["receiver"])
            .to_list()
        )

<<<<<<< HEAD
        # number of bytes communicated
        if comm_type == "bytes":
            # (1 communication is a single row in the sender dataframe)
            message_volumes = (
=======
        # the length of the message_volume list created below
        # is the total number of messages sent

        # number of bytes communicated for each message sent
        if output == "size":
            # (1 communication is a single row in the sender dataframe)
            message_volume = (
>>>>>>> b89fcd92
                sender_dataframe["Attributes"]
                .apply(lambda attrDict: attrDict["msg_length"])
                .to_list()
            )
<<<<<<< HEAD
        elif comm_type == "counts":
            # 1 message between the pairs of processes
            # for each row in the sender dataframe
            message_volumes = np.full(len(sender_dataframe), 1)
=======
        elif output == "count":
            # 1 message between the pairs of processes
            # for each row in the sender dataframe
            message_volume = np.full(len(sender_dataframe), 1)
>>>>>>> b89fcd92

        for i in range(len(sender_ranks)):
            """
            loops through all the communication events and adds the
<<<<<<< HEAD
            message volumes to the corresponding entry of the 2d array
            using the sender and receiver ranks
            """
            communication_matrix[sender_ranks[i], receiver_ranks[i]] += message_volumes[
=======
            message volume to the corresponding entry of the 2d array
            using the sender and receiver ranks
            """
            communication_matrix[sender_ranks[i], receiver_ranks[i]] += message_volume[
>>>>>>> b89fcd92
                i
            ]

        return communication_matrix<|MERGE_RESOLUTION|>--- conflicted
+++ resolved
@@ -4,13 +4,8 @@
 # SPDX-License-Identifier: MIT
 
 import numpy as np
-
-<<<<<<< HEAD
-
 from pipit.graph import Graph, Node
 
-=======
->>>>>>> b89fcd92
 
 class Trace:
     """
@@ -39,8 +34,102 @@
         from .readers.hpctoolkit_reader import HPCToolkitReader
 
         return HPCToolkitReader(dirname).read()
-
-<<<<<<< HEAD
+       
+    @staticmethod
+    def from_projections(dirname):
+        """Read a Projections trace into a new Trace object."""
+        # import this lazily to avoid circular dependencies
+        from .readers.projections_reader import ProjectionsReader
+
+        return ProjectionsReader(dirname).read()
+
+    @staticmethod
+    def from_nsight(filename):
+        """Read an Nsight trace into a new Trace object."""
+        # import this lazily to avoid circular dependencies
+        from .readers.nsight_reader import NsightReader
+
+        return NsightReader(filename).read()
+
+    def comm_matrix(self, output="size"):
+        """
+        Communication Matrix for Peer-to-Peer (P2P) MPI messages
+
+        Arguments:
+        1) output -
+        string to choose whether the communication volume should be measured
+        by bytes transferred between two processes or the number of messages
+        sent (two choices - "size" or "count")
+
+        Returns:
+        Creates three lists - sender ranks, receiver ranks, and message volume.
+        All of these lists are the length of the number of messages sent in the trace.
+        It then loops through these lists containing individual message pairs
+        and volume for those messages and updates the comm matrix.
+
+        Finally, a 2D Numpy Array that represents the communication matrix for all P2P
+        messages of the given trace is returned.
+
+        Note:
+        The first dimension of the returned 2d array
+        is senders and the second dimension is receivers
+        ex) comm_matrix[sender_rank][receiver_rank]
+        """
+
+        # get the list of ranks/processes
+        # (mpi messages are sent between processes)
+        ranks = set(self.events["Process"])
+
+        # create a 2d numpy array that will be returned
+        # at the end of the function
+        communication_matrix = np.zeros(shape=(len(ranks), len(ranks)))
+
+        # filter the dataframe by MPI Send and Isend events
+        sender_dataframe = self.events.loc[
+            self.events["Name"].isin(["MpiSend", "MpiIsend"]),
+            ["Process", "Attributes"],
+        ]
+
+        # get the mpi ranks of all the sender processes
+        # the length of the list is the total number of messages sent
+        sender_ranks = sender_dataframe["Process"].to_list()
+
+        # get the corresponding mpi ranks of the receivers
+        # the length of the list is the total number of messages sent
+        receiver_ranks = (
+            sender_dataframe["Attributes"]
+            .apply(lambda attrDict: attrDict["receiver"])
+            .to_list()
+        )
+        
+        # the length of the message_volume list created below
+        # is the total number of messages sent
+
+        # number of bytes communicated for each message sent
+        if output == "size":
+            # (1 communication is a single row in the sender dataframe)
+            message_volume = (
+                sender_dataframe["Attributes"]
+                .apply(lambda attrDict: attrDict["msg_length"])
+                .to_list()
+            )
+        elif output == "count":
+            # 1 message between the pairs of processes
+            # for each row in the sender dataframe
+            message_volume = np.full(len(sender_dataframe), 1)
+
+        for i in range(len(sender_ranks)):
+            """
+            loops through all the communication events and adds the
+            message volume to the corresponding entry of the 2d array
+            using the sender and receiver ranks
+            """
+            communication_matrix[sender_ranks[i], receiver_ranks[i]] += message_volume[
+                i
+            ]
+
+        return communication_matrix
+
     def create_cct(self):
         """
         Generic function to iterate through the trace events and create a CCT.
@@ -178,156 +267,4 @@
 
             # Update the Trace with the generated cct
             self.events["Graph_Node"] = graph_nodes
-            self.cct = graph
-
-    def comm_matrix(self, comm_type="bytes"):
-=======
-    @staticmethod
-    def from_projections(dirname):
-        """Read a Projections trace into a new Trace object."""
-        # import this lazily to avoid circular dependencies
-        from .readers.projections_reader import ProjectionsReader
-
-        return ProjectionsReader(dirname).read()
-
-    @staticmethod
-    def from_nsight(filename):
-        """Read an Nsight trace into a new Trace object."""
-        # import this lazily to avoid circular dependencies
-        from .readers.nsight_reader import NsightReader
-
-        return NsightReader(filename).read()
-
-    def comm_matrix(self, output="size"):
->>>>>>> b89fcd92
-        """
-        Communication Matrix for Peer-to-Peer (P2P) MPI messages
-
-        Arguments:
-
-<<<<<<< HEAD
-        1) comm_type -
-        string to choose whether the communication volume should be measured
-        by bytes transferred between two processes or the number of messages
-        sent (two choices - "bytes" or "counts")
-
-        Returns:
-        A 2D Numpy Array that represents the communication matrix for all P2P
-        messages of the given trace
-=======
-        1) output -
-        string to choose whether the communication volume should be measured
-        by bytes transferred between two processes or the number of messages
-        sent (two choices - "size" or "count")
-
-        Returns:
-        Creates three lists - sender ranks, receiver ranks, and message volume.
-        All of these lists are the length of the number of messages sent in the trace.
-        It then loops through these lists containing individual message pairs
-        and volume for those messages and updates the comm matrix.
-
-        Finally, a 2D Numpy Array that represents the communication matrix for all P2P
-        messages of the given trace is returned.
->>>>>>> b89fcd92
-
-        Note:
-        The first dimension of the returned 2d array
-        is senders and the second dimension is receivers
-        ex) comm_matrix[sender_rank][receiver_rank]
-        """
-
-<<<<<<< HEAD
-        # get the list of ranks/process ids
-        # (mpi messages are sent between processes)
-        ranks = set(
-            self.events.loc[self.events["Location Group Type"] == "PROCESS"][
-                "Location Group ID"
-            ]
-        )
-=======
-        # get the list of ranks/processes
-        # (mpi messages are sent between processes)
-        ranks = set(self.events["Process"])
->>>>>>> b89fcd92
-
-        # create a 2d numpy array that will be returned
-        # at the end of the function
-        communication_matrix = np.zeros(shape=(len(ranks), len(ranks)))
-
-        # filter the dataframe by MPI Send and Isend events
-        sender_dataframe = self.events.loc[
-<<<<<<< HEAD
-            self.events["Event Type"].isin(["MpiSend", "MpiIsend"]),
-            ["Location Group ID", "Attributes"],
-        ]
-
-        # get the mpi ranks of all the sender processes
-        sender_ranks = sender_dataframe["Location Group ID"].to_list()
-
-        # get the corresponding mpi ranks of the receivers
-=======
-            self.events["Name"].isin(["MpiSend", "MpiIsend"]),
-            ["Process", "Attributes"],
-        ]
-
-        # get the mpi ranks of all the sender processes
-        # the length of the list is the total number of messages sent
-        sender_ranks = sender_dataframe["Process"].to_list()
-
-        # get the corresponding mpi ranks of the receivers
-        # the length of the list is the total number of messages sent
->>>>>>> b89fcd92
-        receiver_ranks = (
-            sender_dataframe["Attributes"]
-            .apply(lambda attrDict: attrDict["receiver"])
-            .to_list()
-        )
-
-<<<<<<< HEAD
-        # number of bytes communicated
-        if comm_type == "bytes":
-            # (1 communication is a single row in the sender dataframe)
-            message_volumes = (
-=======
-        # the length of the message_volume list created below
-        # is the total number of messages sent
-
-        # number of bytes communicated for each message sent
-        if output == "size":
-            # (1 communication is a single row in the sender dataframe)
-            message_volume = (
->>>>>>> b89fcd92
-                sender_dataframe["Attributes"]
-                .apply(lambda attrDict: attrDict["msg_length"])
-                .to_list()
-            )
-<<<<<<< HEAD
-        elif comm_type == "counts":
-            # 1 message between the pairs of processes
-            # for each row in the sender dataframe
-            message_volumes = np.full(len(sender_dataframe), 1)
-=======
-        elif output == "count":
-            # 1 message between the pairs of processes
-            # for each row in the sender dataframe
-            message_volume = np.full(len(sender_dataframe), 1)
->>>>>>> b89fcd92
-
-        for i in range(len(sender_ranks)):
-            """
-            loops through all the communication events and adds the
-<<<<<<< HEAD
-            message volumes to the corresponding entry of the 2d array
-            using the sender and receiver ranks
-            """
-            communication_matrix[sender_ranks[i], receiver_ranks[i]] += message_volumes[
-=======
-            message volume to the corresponding entry of the 2d array
-            using the sender and receiver ranks
-            """
-            communication_matrix[sender_ranks[i], receiver_ranks[i]] += message_volume[
->>>>>>> b89fcd92
-                i
-            ]
-
-        return communication_matrix+            self.cct = graph