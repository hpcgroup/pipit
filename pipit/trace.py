--- conflicted
+++ resolved
@@ -48,6 +48,195 @@
 
         return NsightReader(filename).read()
 
+    def _match_events(self):
+        """Matches corresponding enter/leave events and adds two columns to the
+        dataframe: _matching_event and _matching_timestamp
+        """
+
+        if "_matching_event" not in self.events.columns:
+            matching_events = [float("nan")] * len(self.events)
+            matching_times = [float("nan")] * len(self.events)
+
+            # only pairing enter and leave rows
+            enter_leave_df = self.events.loc[
+                self.events["Event Type"].isin(["Enter", "Leave"])
+            ]
+
+            for process in set(enter_leave_df["Process"]):
+                curr_process_df = enter_leave_df.loc[
+                    enter_leave_df["Process"] == process
+                ]
+                for thread in set(curr_process_df["Thread"]):
+                    # filter by both process and thread
+                    filtered_df = curr_process_df.loc[
+                        curr_process_df["Thread"] == thread
+                    ]
+
+                    stack = []
+
+                    # Note: The reason that we are creating lists that are
+                    # copies of the dataframe columns below and iterating over
+                    # those instead of using pandas iterrows is due to an
+                    # observed improvement in performance when using lists.
+
+                    event_types = list(filtered_df["Event Type"])
+                    df_indices, timestamps = list(filtered_df.index), list(
+                        filtered_df["Timestamp (ns)"]
+                    )
+
+                    # Iterate through all events of filtered DataFrame
+                    for i in range(len(filtered_df)):
+                        curr_df_index, curr_timestamp, evt_type = (
+                            df_indices[i],
+                            timestamps[i],
+                            event_types[i],
+                        )
+
+                        if evt_type == "Enter":
+                            # Add current dataframe index and timestamp to stack
+                            stack.append((curr_df_index, curr_timestamp))
+                        else:
+                            # Pop corresponding enter event's dataframe index
+                            # and timestamp
+                            enter_df_index, enter_timestamp = stack.pop()
+
+                            # Fill in the lists with the matching values
+                            matching_events[enter_df_index] = curr_df_index
+                            matching_events[curr_df_index] = enter_df_index
+
+                            matching_times[enter_df_index] = curr_timestamp
+                            matching_times[curr_df_index] = enter_timestamp
+
+            self.events["_matching_event"] = matching_events
+            self.events["_matching_timestamp"] = matching_times
+
+            self.events = self.events.astype({"_matching_event": "Int32"})
+
+    def _match_caller_callee(self):
+        """Matches callers (parents) to callees (children) and adds three
+        columns to the dataframe:
+        _depth, _parent, and _children
+
+        _depth is level in the call tree starting at 0.
+        _parent is the dataframe index of a row's parent event.
+        _children is a list of dataframe indices of a row's children events.
+        """
+
+        if "_children" not in self.events.columns:
+            children = [None] * len(self.events)
+            depth, parent = [float("nan")] * len(self.events), [float("nan")] * len(
+                self.events
+            )
+
+            # only using enter and leave rows
+            # to determine calling relationships
+            enter_leave_df = self.events.loc[
+                self.events["Event Type"].isin(["Enter", "Leave"])
+            ]
+
+            for process in set(enter_leave_df["Process"]):
+                curr_process_df = enter_leave_df.loc[
+                    enter_leave_df["Process"] == process
+                ]
+                for thread in set(curr_process_df["Thread"]):
+                    # filter by both process and thread
+                    filtered_df = curr_process_df.loc[
+                        curr_process_df["Thread"] == thread
+                    ]
+
+                    # Depth is the level in the
+                    # Call Tree starting from 0
+                    curr_depth = 0
+
+                    stack = []
+                    df_indices, event_types = list(filtered_df.index), list(
+                        filtered_df["Event Type"]
+                    )
+
+                    # loop through the events of the filtered dataframe
+                    for i in range(len(filtered_df)):
+                        curr_df_index, evt_type = df_indices[i], event_types[i]
+
+                        if evt_type == "Enter":
+                            if (
+                                curr_depth > 0
+                            ):  # if event is a child of some other event
+                                parent_df_index = stack[-1]
+
+                                if children[parent_df_index] is None:
+                                    # create a new list of children for the
+                                    # parent if the current event is the first
+                                    # child being added
+                                    children[parent_df_index] = [curr_df_index]
+                                else:
+                                    children[parent_df_index].append(curr_df_index)
+
+                                parent[curr_df_index] = parent_df_index
+
+                            depth[curr_df_index] = curr_depth
+                            curr_depth += 1
+
+                            # add enter dataframe index to stack
+                            stack.append(curr_df_index)
+                        else:
+                            # pop event off stack once matching leave found
+                            # Note: depth, parent, and children for a leave row
+                            # can be found using the matching index that
+                            # corresponds to the enter row
+                            stack.pop()
+
+                            curr_depth -= 1
+
+            self.events["_depth"], self.events["_parent"], self.events["_children"] = (
+                depth,
+                parent,
+                children,
+            )
+
+            self.events = self.events.astype({"_depth": "Int32", "_parent": "Int32"})
+
+            self.events = self.events.astype(
+                {"_depth": "category", "_parent": "category"}
+            )
+
+    def calc_inc_time(self):
+        # Adds "time.inc" column
+        if "time.inc" not in self.events.columns:
+            if "_matching_timestamp" not in self.events.columns:
+                self._match_events()
+
+            # Uses matching timestamp to calculate the inclusive time
+            self.events.loc[self.events["Event Type"] == "Enter", "time.inc"] = (
+                self.events["_matching_timestamp"] - self.events["Timestamp (ns)"]
+            )
+
+    def calc_exc_time(self):
+        if "time.exc" not in self.events.columns:
+            if "time.inc" not in self.events.columns:
+                self.calc_inc_time()
+            if "_children" not in self.events.columns:
+                self._match_caller_callee()
+
+            # start out with exc times being a copy of inc times
+            exc_times = self.events["time.inc"].to_list()
+            inc_times = self.events["time.inc"].to_list()
+
+            # Filter to events that have children
+            filtered_df = self.events.loc[self.events["_children"].notnull()]
+            parent_df_indices, children = (
+                list(filtered_df.index),
+                filtered_df["_children"].to_list(),
+            )
+
+            # Iterate through the events that are parents
+            for i in range(len(filtered_df)):
+                curr_parent_idx, curr_children = parent_df_indices[i], children[i]
+                for child_idx in curr_children:
+                    # Subtract child's inclusive time to update parent's exclusive time
+                    exc_times[curr_parent_idx] -= inc_times[child_idx]
+
+            self.events["time.exc"] = exc_times
+    
     def comm_matrix(self, output="size"):
         """
         Communication Matrix for Peer-to-Peer (P2P) MPI messages
@@ -137,195 +326,4 @@
         # Get message sizes
         sizes = messages["Attributes"].map(lambda x: x["msg_length"])
 
-        return np.histogram(sizes, bins=bins, **kwargs)
-
-<<<<<<< HEAD
-    def calc_inc_time(self):
-        # Adds "time.inc" column
-        if "time.inc" not in self.events.columns:
-            if "_matching_timestamp" not in self.events.columns:
-                self._match_events()
-
-            # Uses matching timestamp to calculate the inclusive time
-            self.events.loc[self.events["Event Type"] == "Enter", "time.inc"] = (
-                self.events["_matching_timestamp"] - self.events["Timestamp (ns)"]
-            )
-
-    def calc_exc_time(self):
-        if "time.exc" not in self.events.columns:
-            if "time.inc" not in self.events.columns:
-                self.calc_inc_time()
-            if "_children" not in self.events.columns:
-                self._match_caller_callee()
-
-            # start out with exc times being a copy of inc times
-            exc_times = self.events["time.inc"].to_list()
-            inc_times = self.events["time.inc"].to_list()
-
-            # Filter to events that have children
-            filtered_df = self.events.loc[self.events["_children"].notnull()]
-            parent_df_indices, children = (
-                list(filtered_df.index),
-                filtered_df["_children"].to_list(),
-            )
-
-            # Iterate through the events that are parents
-            for i in range(len(filtered_df)):
-                curr_parent_idx, curr_children = parent_df_indices[i], children[i]
-                for child_idx in curr_children:
-                    # Subtract child's inclusive time to update parent's exclusive time
-                    exc_times[curr_parent_idx] -= inc_times[child_idx]
-
-            self.events["time.exc"] = exc_times
-=======
-    def _match_events(self):
-        """Matches corresponding enter/leave events and adds two columns to the
-        dataframe: _matching_event and _matching_timestamp
-        """
-
-        if "_matching_event" not in self.events.columns:
-            matching_events = [float("nan")] * len(self.events)
-            matching_times = [float("nan")] * len(self.events)
-
-            # only pairing enter and leave rows
-            enter_leave_df = self.events.loc[
-                self.events["Event Type"].isin(["Enter", "Leave"])
-            ]
-
-            for process in set(enter_leave_df["Process"]):
-                curr_process_df = enter_leave_df.loc[
-                    enter_leave_df["Process"] == process
-                ]
-                for thread in set(curr_process_df["Thread"]):
-                    # filter by both process and thread
-                    filtered_df = curr_process_df.loc[
-                        curr_process_df["Thread"] == thread
-                    ]
-
-                    stack = []
-
-                    # Note: The reason that we are creating lists that are
-                    # copies of the dataframe columns below and iterating over
-                    # those instead of using pandas iterrows is due to an
-                    # observed improvement in performance when using lists.
-
-                    event_types = list(filtered_df["Event Type"])
-                    df_indices, timestamps = list(filtered_df.index), list(
-                        filtered_df["Timestamp (ns)"]
-                    )
-
-                    # Iterate through all events of filtered DataFrame
-                    for i in range(len(filtered_df)):
-                        curr_df_index, curr_timestamp, evt_type = (
-                            df_indices[i],
-                            timestamps[i],
-                            event_types[i],
-                        )
-
-                        if evt_type == "Enter":
-                            # Add current dataframe index and timestamp to stack
-                            stack.append((curr_df_index, curr_timestamp))
-                        else:
-                            # Pop corresponding enter event's dataframe index
-                            # and timestamp
-                            enter_df_index, enter_timestamp = stack.pop()
-
-                            # Fill in the lists with the matching values
-                            matching_events[enter_df_index] = curr_df_index
-                            matching_events[curr_df_index] = enter_df_index
-
-                            matching_times[enter_df_index] = curr_timestamp
-                            matching_times[curr_df_index] = enter_timestamp
-
-            self.events["_matching_event"] = matching_events
-            self.events["_matching_timestamp"] = matching_times
-
-            self.events = self.events.astype({"_matching_event": "Int32"})
-
-    def _match_caller_callee(self):
-        """Matches callers (parents) to callees (children) and adds three
-        columns to the dataframe:
-        _depth, _parent, and _children
-
-        _depth is level in the call tree starting at 0.
-        _parent is the dataframe index of a row's parent event.
-        _children is a list of dataframe indices of a row's children events.
-        """
-
-        if "_children" not in self.events.columns:
-            children = [None] * len(self.events)
-            depth, parent = [float("nan")] * len(self.events), [float("nan")] * len(
-                self.events
-            )
-
-            # only using enter and leave rows
-            # to determine calling relationships
-            enter_leave_df = self.events.loc[
-                self.events["Event Type"].isin(["Enter", "Leave"])
-            ]
-
-            for process in set(enter_leave_df["Process"]):
-                curr_process_df = enter_leave_df.loc[
-                    enter_leave_df["Process"] == process
-                ]
-                for thread in set(curr_process_df["Thread"]):
-                    # filter by both process and thread
-                    filtered_df = curr_process_df.loc[
-                        curr_process_df["Thread"] == thread
-                    ]
-
-                    # Depth is the level in the
-                    # Call Tree starting from 0
-                    curr_depth = 0
-
-                    stack = []
-                    df_indices, event_types = list(filtered_df.index), list(
-                        filtered_df["Event Type"]
-                    )
-
-                    # loop through the events of the filtered dataframe
-                    for i in range(len(filtered_df)):
-                        curr_df_index, evt_type = df_indices[i], event_types[i]
-
-                        if evt_type == "Enter":
-                            if (
-                                curr_depth > 0
-                            ):  # if event is a child of some other event
-                                parent_df_index = stack[-1]
-
-                                if children[parent_df_index] is None:
-                                    # create a new list of children for the
-                                    # parent if the current event is the first
-                                    # child being added
-                                    children[parent_df_index] = [curr_df_index]
-                                else:
-                                    children[parent_df_index].append(curr_df_index)
-
-                                parent[curr_df_index] = parent_df_index
-
-                            depth[curr_df_index] = curr_depth
-                            curr_depth += 1
-
-                            # add enter dataframe index to stack
-                            stack.append(curr_df_index)
-                        else:
-                            # pop event off stack once matching leave found
-                            # Note: depth, parent, and children for a leave row
-                            # can be found using the matching index that
-                            # corresponds to the enter row
-                            stack.pop()
-
-                            curr_depth -= 1
-
-            self.events["_depth"], self.events["_parent"], self.events["_children"] = (
-                depth,
-                parent,
-                children,
-            )
-
-            self.events = self.events.astype({"_depth": "Int32", "_parent": "Int32"})
-
-            self.events = self.events.astype(
-                {"_depth": "category", "_parent": "category"}
-            )
->>>>>>> 46a596fb
+        return np.histogram(sizes, bins=bins, **kwargs)