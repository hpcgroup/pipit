--- conflicted
+++ resolved
@@ -317,7 +317,39 @@
 
         return communication_matrix
 
-<<<<<<< HEAD
+    def message_histogram(self, bins=20, **kwargs):
+        """Generates histogram of message frequency by size."""
+
+        # Filter by send events
+        messages = self.events[self.events["Name"].isin(["MpiSend", "MpiIsend"])]
+
+        # Get message sizes
+        sizes = messages["Attributes"].map(lambda x: x["msg_length"])
+
+        return np.histogram(sizes, bins=bins, **kwargs)
+        
+    def flat_profile(self, metric=["Inc Time", "Exc Time"], groupby_column="Name"):
+        """
+        Arguments:
+        metric - a string or list of strings containing the metrics to be aggregated
+        groupby_column - a string or list containing the columns to be grouped by
+
+        Returns:
+        A Pandas DataFrame that will have the aggregated metrics
+        for the grouped by columns.
+        """
+
+        if "Inc Time" in metric and "Inc Time" not in self.events.columns:
+            self.calc_inc_time()
+        if "Exc Time" in metric and "Exc Time" not in self.events.columns:
+            self.calc_exc_time()
+
+        return (
+            self.events.loc[self.events["Event Type"] == "Enter"]
+            .groupby(groupby_column, observed=True)[metric]
+            .sum()
+        )
+
     def metric_per_func_occurrence(self, metric="Exc Time", groupby_column="Name"):
         """
         Arguments:
@@ -343,37 +375,4 @@
             .apply(list)
             .to_dict()
         )
-
-    def flat_profile(self, metric=["Inc Time", "Exc Time"], groupby_column="Name"):
-        """
-        Arguments:
-        metric - a string or list of strings containing the metrics to be aggregated
-        groupby_column - a string or list containing the columns to be grouped by
-
-        Returns:
-        A Pandas DataFrame that will have the aggregated metrics
-        for the grouped by columns.
-        """
-
-        if "Inc Time" in metric and "Inc Time" not in self.events.columns:
-            self.calc_inc_time()
-        if "Exc Time" in metric and "Exc Time" not in self.events.columns:
-            self.calc_exc_time()
-
-        return (
-            self.events.loc[self.events["Event Type"] == "Enter"]
-            .groupby(groupby_column, observed=True)[metric]
-            .sum()
-        )
-=======
-    def message_histogram(self, bins=20, **kwargs):
-        """Generates histogram of message frequency by size."""
-
-        # Filter by send events
-        messages = self.events[self.events["Name"].isin(["MpiSend", "MpiIsend"])]
-
-        # Get message sizes
-        sizes = messages["Attributes"].map(lambda x: x["msg_length"])
-
-        return np.histogram(sizes, bins=bins, **kwargs)
->>>>>>> 162b4320
+        