--- conflicted
+++ resolved
@@ -58,14 +58,6 @@
 
         return NsightReader(filename).read()
 
-<<<<<<< HEAD
-    def to_chrome(self, filename=None):
-        """Export as Chrome Tracing JSON, which can be opened
-        in Perfetto."""
-        from .writers.chrome_writer import ChromeWriter
-
-        return ChromeWriter(self, filename).write()
-=======
     @staticmethod
     def from_csv(filename):
         events_dataframe = pd.read_csv(filename, skipinitialspace=True)
@@ -95,7 +87,13 @@
         )
 
         return Trace(None, events_dataframe)
->>>>>>> 4c6ceeca
+
+    def to_chrome(self, filename=None):
+        """Export as Chrome Tracing JSON, which can be opened
+        in Perfetto."""
+        from .writers.chrome_writer import ChromeWriter
+
+        return ChromeWriter(self, filename).write()
 
     def _match_events(self):
         """Matches corresponding enter/leave events and adds two columns to the
