# Copyright 2022 Parallel Software and Systems Group, University of Maryland.
# See the top-level LICENSE file for details.
#
# SPDX-License-Identifier: MIT

import numpy as np


class Trace:
    """A trace dataset is read into an object of this type, which includes one
    or more dataframes.
    """

    def __init__(self, definitions, events):
        """Create a new Trace object."""
        self.definitions = definitions
        self.events = events

    @staticmethod
    def from_otf2(dirname):
        """Read an OTF2 trace into a new Trace object."""
        # import this lazily to avoid circular dependencies
        from .readers.otf2_reader import OTF2Reader

        return OTF2Reader(dirname).read()

    @staticmethod
    def from_hpctoolkit(dirname):
        """Read an HPCToolkit trace into a new Trace object."""
        # import this lazily to avoid circular dependencies
        from .readers.hpctoolkit_reader import HPCToolkitReader

        return HPCToolkitReader(dirname).read()

<<<<<<< HEAD
    def calculate_inc_time(self):
        """
        An OTF2 Trace has several events that are represented using two
        rows - an "Enter" and a "Leave" that correspond to each other.
        One event (two rows) correspond to a single function call.

        This function iterates through such events and does a few things:
        1. matches each entry and exit rows pair using numerical indices
        2. determines the children of each event
        3. calculates the inclusive time for each function call
        4. determines the depth of each event in the call stack

        To reduce redundancy, the last three pieces of information listed above
        are stored only in the entry row of an event. The matching indices, by
        design, have to be stored in both so the user can find the corresponding
        "leave" row for an "enter" row of an event and vica-versa.
        """

        if "Inc Time (ns)" not in self.events.columns:
            # 4 new columns that will be added to the DataFrame
            children = [None for i in range(len(self.events))]
            matching_time = [float("nan") for i in range(len(self.events))]
            matching_index = [float("nan") for i in range(len(self.events))]
            inc_time = [float("nan") for i in range(len(self.events))]
            depth = [float("nan") for i in range(len(self.events))]

            # iterate through all the Location IDs of the trace
            for location_id in set(self.events["Location ID"]):
                """
                filter the DataFrame by current Location ID so
                that the ordering of the rows make sense in the
                context of a call stack
                """
                location_df = self.events.loc[
                    (self.events["Name"] != "N/A")
                    & (self.events["Location ID"] == location_id)
                ]

                """
                Below are auxiliary lists used in the function.

                Since the DataFrame is filtered by Location ID,
                df_indices keeps trace of the DataFrame indices
                so that the metrics being calculated can be added to
                the correct row position in the DataFrame.

                The indices stack is used to keep track of the dataframe
                indices for the current callpate and calculate metrics &
                match parents with children accordingly.
                """
                curr_depth, stack, df_indices = 0, [], list(location_df.index)

                """
                copies of two columns as lists
                more efficient to iterate through these than the
                DataFrame itself (from what I've seen so far)
                """
                event_types, timestamps = list(location_df["Event Type"]), list(
                    location_df["Timestamp (ns)"]
                )

                # iterate through all events of the current Location ID
                for i in range(len(location_df)):
                    """
                    curr_df_index is the actual DataFrame index
                    that corresponds to the i'th row of location_df
                    """
                    curr_df_index = df_indices[i]

                    evt_type, timestamp = event_types[i], timestamps[i]

                    # if the row is the entry point of a function call
                    if evt_type == "Enter":
                        if curr_depth > 0:
                            """
                            if the current event is a child of another (curr depth > 0),
                            get the dataframe index of the parent event using the
                            stack and append the current DataFrame index to the
                            parent's children list
                            """

                            parent_df_index = stack[-1][0]

                            if children[parent_df_index] is None:
                                """
                                create a new list of children for the parent
                                if the current event is the first child
                                being added
                                """
                                children[parent_df_index] = [curr_df_index]
                            else:
                                children[parent_df_index].append(curr_df_index)

                        """
                        The inclusive time for a function is its Leave timestamp
                        subtracted by its Enter timestamp.
                        """
                        inc_time[curr_df_index] = -timestamp

                        """
                        Whenever an entry point for a function call is encountered,
                        add the DataFrame index and timestamp of the row to the stack
                        """
                        stack.append((curr_df_index, timestamp))

                        depth[curr_df_index] = curr_depth
                        curr_depth += 1  # increment the depth of the call stack

                    # if the row is the exit point of a function call
                    else:
                        """
                        get the DataFrame index and timestamp of the
                        corresponding enter row for the current leave
                        row by popping the stack
                        """
                        enter_df_index, enter_timestamp = stack.pop()

                        """
                        add the matching times to
                        the appropriate positions in the list
                        """
                        matching_time[enter_df_index] = timestamp
                        matching_time[curr_df_index] = enter_timestamp

                        """
                        add the matching DataFrame indices to
                        the appropriate positions in the list
                        """
                        matching_index[enter_df_index] = curr_df_index
                        matching_index[curr_df_index] = enter_df_index

                        """
                        by adding the leave timestamp, the
                        calculated time is Leave - Enter, which
                        is the inclusive time for the function call
                        """
                        inc_time[enter_df_index] += timestamp

                        curr_depth -= 1  # decrement the current depth of the call stack

            # needed because children is a list of nested lists and none objects
            children = np.array(children, dtype=object)

            """
            Create new columns of the DataFrame using
            the calculated metrics and lists above
            """
            self.events["Depth"] = depth
            self.events["Children"] = children
            self.events["Matching Index"] = matching_index
            self.events["Matching Timestamp"] = matching_time
            self.events["Inc Time (ns)"] = inc_time

    def calculate_exc_time(self):
        """
        This function calculates the exclusive time of each function call
        by subtracting the child function times. It is meant to be called
        after using the calculate_inc_time() function.
        """

        if (
            "Children" in self.events.columns
            and "Exc Time (ns)" not in self.events.columns
        ):
            # filter the DataFrame by those rows that have children
            parents_df = self.events.loc[~self.events["Children"].isnull()]

            # DataFrame indices of the parents
            parents_indices = list(parents_df.index)

            """
            list of nested lists where each element is a list
            containing the DataFrame indices of the event's children
            """
            list_of_children = list(parents_df["Children"])

            # create exc times list as a copy of the inc times
            inc_times = list(self.events["Inc Time (ns)"])
            exc_times = list(self.events["Inc Time (ns)"])

            # iterate through the parent events
            for i in range(len(parents_indices)):
                curr_parent_idx = parents_indices[i]
                curr_children = list_of_children[i]
                # iterate through all children of the current event
                for child_index in curr_children:
                    # subtract the current child's inclusive time
                    exc_times[curr_parent_idx] -= inc_times[child_index]

            # add the list as a new column to the DataFrame
            self.events["Exc Time (ns)"] = exc_times
=======
    def comm_matrix(self, comm_type="bytes"):
        """
        Communication Matrix for Peer-to-Peer (P2P) MPI messages

        Arguments:

        1) comm_type -
        string to choose whether the communication volume should be measured
        by bytes transferred between two processes or the number of messages
        sent (two choices - "bytes" or "counts")

        Returns:
        A 2D Numpy Array that represents the communication matrix for all P2P
        messages of the given trace

        Note:
        The first dimension of the returned 2d array
        is senders and the second dimension is receivers
        ex) comm_matrix[sender_rank][receiver_rank]
        """

        # get the list of ranks/process ids
        # (mpi messages are sent between processes)
        ranks = set(
            self.events.loc[self.events["Location Group Type"] == "PROCESS"][
                "Location Group ID"
            ]
        )

        # create a 2d numpy array that will be returned
        # at the end of the function
        communication_matrix = np.zeros(shape=(len(ranks), len(ranks)))

        # filter the dataframe by MPI Send and Isend events
        sender_dataframe = self.events.loc[
            self.events["Event Type"].isin(["MpiSend", "MpiIsend"]),
            ["Location Group ID", "Attributes"],
        ]

        # get the mpi ranks of all the sender processes
        sender_ranks = sender_dataframe["Location Group ID"].to_list()

        # get the corresponding mpi ranks of the receivers
        receiver_ranks = (
            sender_dataframe["Attributes"]
            .apply(lambda attrDict: attrDict["receiver"])
            .to_list()
        )

        # number of bytes communicated
        if comm_type == "bytes":
            # (1 communication is a single row in the sender dataframe)
            message_volumes = (
                sender_dataframe["Attributes"]
                .apply(lambda attrDict: attrDict["msg_length"])
                .to_list()
            )
        elif comm_type == "counts":
            # 1 message between the pairs of processes
            # for each row in the sender dataframe
            message_volumes = np.full(len(sender_dataframe), 1)

        for i in range(len(sender_ranks)):
            """
            loops through all the communication events and adds the
            message volumes to the corresponding entry of the 2d array
            using the sender and receiver ranks
            """
            communication_matrix[sender_ranks[i], receiver_ranks[i]] += message_volumes[
                i
            ]

        return communication_matrix
>>>>>>> 62d3caf6
<|MERGE_RESOLUTION|>--- conflicted
+++ resolved
@@ -32,7 +32,6 @@
 
         return HPCToolkitReader(dirname).read()
 
-<<<<<<< HEAD
     def calculate_inc_time(self):
         """
         An OTF2 Trace has several events that are represented using two
@@ -224,7 +223,7 @@
 
             # add the list as a new column to the DataFrame
             self.events["Exc Time (ns)"] = exc_times
-=======
+
     def comm_matrix(self, comm_type="bytes"):
         """
         Communication Matrix for Peer-to-Peer (P2P) MPI messages
@@ -297,5 +296,4 @@
                 i
             ]
 
-        return communication_matrix
->>>>>>> 62d3caf6
+        return communication_matrix