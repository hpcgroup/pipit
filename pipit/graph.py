# Copyright 2022-2023 Parallel Software and Systems Group, University of
# Maryland. See the top-level LICENSE file for details.
#
# SPDX-License-Identifier: MIT


class Node:
    """Each Node corresponds to a PF tag in the experiment.xml file, and can be
    referenced by any calling_context_id directly under it
    """

    def __init__(self, id, parent, level=None) -> None:
        self._pipit_nid = id
        self.children = []
        self.parent = parent

        if level is None:
            self.level = self._calculate_level()
        else:
            self.level = level

    def add_child(self, child_node):
        self.children.append(child_node)

    def get_level(self):
        """This function returns the depth of the current node
        (a root node would return 0)
        """
        return self.level

    def get_intersection(self, node: "Node"):
        """Given two nodes, this function returns the interesection of them
        starting from their root nodes (least common ancestor)
        If the two nodes do not share the same root node, their intersection
        would be None, otherwise it returns the nodes that they have in
        common (starting from the root) as a new Node
        """
        if node is None:
            return None

        if self.get_level() > node.get_level():
            node1 = self
            node2 = node
        else:
            node1 = node
            node2 = self

        while node1.get_level() > node2.get_level():
            node1 = node1.parent

        while node1 != node2:
            node1 = node1.parent
            node2 = node2.parent

        return node1

    def get_node_list(self, min_level):
        """creates list from current node to node with level min_level
        backtracks on the current Node until root or min_level (whichever
        comes first) and returns them as a list of Nodes
        """
        node = self
        return_list = []

        while node is not None and node.level > min_level:
            return_list.append(node)
            node = node.parent

        return return_list

    def __str__(self) -> str:
        return "ID: " + str(self._pipit_nid) + " -- Level: " + str(self.level)

    def _calculate_level(self):
        """private function to get depth of node"""
        if self.parent is None:
            return 0
        else:
            return 1 + self.parent._calculate_level()

    def __eq__(self, obj) -> bool:
<<<<<<< HEAD
        if not isinstance(obj, Node):
            return False
        else:
=======
        if isinstance(obj, Node):
>>>>>>> bf974ff7
            return self._pipit_nid == obj._pipit_nid
        else:
            return False


class Graph:
    """Represents the calling context tree / call graph"""

    def __init__(self) -> None:
        self.roots = []

    def add_root(self, node):
        self.roots.append(node)

    def __str__(self) -> str:
        return "Roots: " + str([str(curr_root) for curr_root in self.roots])<|MERGE_RESOLUTION|>--- conflicted
+++ resolved
@@ -79,13 +79,7 @@
             return 1 + self.parent._calculate_level()
 
     def __eq__(self, obj) -> bool:
-<<<<<<< HEAD
-        if not isinstance(obj, Node):
-            return False
-        else:
-=======
         if isinstance(obj, Node):
->>>>>>> bf974ff7
             return self._pipit_nid == obj._pipit_nid
         else:
             return False
