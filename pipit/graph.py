# Copyright 2022 Parallel Software and Systems Group, University of Maryland.
# See the top-level LICENSE file for details.
#
# SPDX-License-Identifier: MIT


class Node:
    """Each Node corresponds to a PF tag in the experiment.xml file, and can be
    referenced by any calling_context_id directly under it
    """

    def __init__(self, name_id, name, parent) -> None:
        self.calling_context_ids = []
        self.name_id = name_id
        self.name = name
        self.children = []
        self.time = []
        self.parent = parent
        self.level = self.__calculate_level()

    def add_child(self, child_node):
        self.children.append(child_node)

<<<<<<< HEAD
    def get_child(self):
        return self.children

=======
>>>>>>> ed6bef7f
    def add_calling_context_id(self, calling_context_id):
        self.calling_context_ids.append(calling_context_id)

    def add_time(self, start, end):
        self.time.append(start)
        self.time.append(end)

    def get_level(self):
        """This function returns the depth of the current node
        (a root node would return 0)
        """
        return self.level

    def get_intersection(self, node: "Node"):
        """Given two nodes, this function returns the interesection of them
        starting from their root nodes

        If the two nodes do not share the same root node, their intersection
        would be None, otherwise it returns the nodes that they have in
        common (starting from the root) as a new Node
        """
        if node is None:
            return None

        if self.get_level() > node.get_level():
            node1 = self
            node2 = node
        else:
            node1 = node
            node2 = self

        while node1.get_level() > node2.get_level():
            node1 = node1.parent

        while node1 != node2:
            node1 = node1.parent
            node2 = node2.parent

        return node1

    def get_node_list(self, min_level):
        """creates list from current node to node with level min_level
        backtracks on the current Node until root or min_level (whichever
        comes first) and returns them as a list of Nodes
        """
        node = self
        return_list = []

        while node is not None and node.level > min_level:
            return_list.append(node)
            node = node.parent

        return return_list

    def __str__(self) -> str:
        return (
            self.name
            + ": "
            + str(self.calling_context_ids)
            + " -- level: "
            + str(self.level)
        )

    def __calculate_level(self):
        """private function to get depth of node"""
        if self.parent is None:
            return 0
        else:
            return 1 + self.parent.__calculate_level()

    def __eq__(self, obj) -> bool:
        if type(obj) != Node:
            return False
        else:
            return self.calling_context_ids == obj.calling_context_ids

    def __repr__(self) -> str:
        return self.name


class Graph:
    """Represents the calling context tree / call graph"""

    def __init__(self) -> None:
        self.roots = []
        self.calling_context_id_map = {}

    def add_to_map(self, calling_context_id, node):
        """adds association between a calling_context_id and a specific node"""
        self.calling_context_id_map[calling_context_id] = node

    def add_root(self, node):
        self.roots.append(node)

    def get_node(self, calling_context_id) -> "Node":
        return self.calling_context_id_map.get(str(calling_context_id))

    def is_empty(self):
        if not self.roots:
            return True
        else:
            return False

    def get_graph_helper(self, node, level=0):
        ret = "\t" * level + node.name + "\n"
        for i in node.get_child():
            ret += self.get_graph_helper(i, level + 1)
        return ret

    def get_graphs(self):
        ret = []
        for i in self.roots:
            ret.append(self.get_graph_helper(i))

        return ret<|MERGE_RESOLUTION|>--- conflicted
+++ resolved
@@ -21,12 +21,6 @@
     def add_child(self, child_node):
         self.children.append(child_node)
 
-<<<<<<< HEAD
-    def get_child(self):
-        return self.children
-
-=======
->>>>>>> ed6bef7f
     def add_calling_context_id(self, calling_context_id):
         self.calling_context_ids.append(calling_context_id)
 
