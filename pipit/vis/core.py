import numpy as np
import pandas as pd
from bokeh.models import (
    BasicTicker,
    ColorBar,
    ColumnDataSource,
    HoverTool,
    LabelSet,
    LinearColorMapper,
    LogColorMapper,
)
from bokeh.plotting import figure
<<<<<<< HEAD
from bokeh.transform import factor_cmap
from bokeh.models import FactorRange, RangeTool, Range1d
from bokeh.layouts import column
import math


from ._util import (
    process_tick_formatter,
    time_tick_formatter,
    format_time
)


def plot_timeline(trace):
    """Plots summary timeline of events in a Trace."""
    df = trace.events.copy(deep=False).reset_index()

    df["Process"] = "Process " + df["Process"].astype("str")
    df["Depth"] = "Depth " + df["Depth"].astype("int").astype("str")
    df["y"] = df[["Process", "Depth"]].apply(lambda x: (x[0], str(x[1])), axis=1)

    index_cmap = factor_cmap(
        "Name",
        palette=pp.config["vis"]["colors"],
        factors=sorted(df.Name.unique()),
        end=1,
    )

    p = figure(
        output_backend="webgl",
        y_range=FactorRange(*sorted(df["y"].unique(), reverse=True)),
        sizing_mode="stretch_width",
        height=len(df["y"].unique()) * 80 + 50,
        title="Events Timeline",
        tools=["xpan", "xwheel_zoom", "hover"],
        x_range=trace.x_range,
        x_axis_location="above",
    )

    print(p.x_range)

    p.hbar(
        y="y",
        left="Timestamp (ns)",
        right="Matching Timestamp",
        height=1,
        source=df[df["Event Type"] == "Enter"],
        fill_color=index_cmap,
        line_color="black",
        line_width=0.5,
        fill_alpha=1,
    )

    sends = df[df["Name"] == "MpiSend"]
    recvs = df[df["Name"] == "MpiRecv"]

    comm = pd.DataFrame()
    comm["x0"] = sends["Timestamp (ns)"].values
    comm["y0"] = sends["y"].values
    comm["x1"] = recvs["Timestamp (ns)"].values
    comm["y1"] = recvs["y"].values
    comm["cx0"] = comm["x0"] + (comm["x1"] - comm["x0"]) * 0.5
    comm["cx1"] = comm["x1"] - (comm["x1"] - comm["x0"]) * 0.5

    p.bezier(
        x0="x0",
        y0="y0",
        x1="x1",
        y1="y1",
        cx0="cx0",
        cy0="y0",
        cx1="cx1",
        cy1="y1",
        source=comm,
        line_width=1,
        line_color="black",
    )

    p.diamond(
        x="Timestamp (ns)",
        y="y",
        source=df[df["Event Type"] == "Instant"],
        size=12,
        color="MediumAquaMarine",
        line_width=1,
        line_color="black",
    )

    p.xaxis.formatter = time_tick_formatter
    p.y_range.range_padding = 0.5
    p.yaxis.group_label_orientation = 0
    p.yaxis.major_label_text_font_size = "0pt"
    p.ygrid.grid_line_color = None

    select = figure(
        title="Drag the middle and edges of the selection box to change the range",
        height=130,
        sizing_mode="stretch_width",
        y_range=p.y_range,
        y_axis_type=None,
        tools="",
        toolbar_location=None,
        background_fill_color="#efefef",
    )

    range_tool = RangeTool(x_range=p.x_range)
    range_tool.overlay.fill_color = "navy"
    range_tool.overlay.fill_alpha = 0.2
=======

from ._util import (
    format_size,
    getProcessTickFormatter,
    getSizeHoverFormatter,
    getSizeTickFormatter,
    plot,
)

>>>>>>> 94dc60b7

def comm_matrix(trace, kind="heatmap", mapping="linear", notebook_url=None, **kwargs):
    """Plots the communication matrix of a Trace.

    Args:
        trace (pipit.Trace): Trace objects whose communication matrix is being plotted.
        kind (str, optional): Type of plot, can be "heatmap" or "scatterplot". Defaults
            to "heatmap".
        mapping (str, optional): How to map colors (for heatmap) or size (for
            scatterplot), can be "linear", "log", or "constant". Defaults to "linear".
        notebook_url (str, optional): The URL of the current Jupyter notebook.
            Defaults to url set in `pp.config["vis"]["notebook_url"]`.
        **kwargs: Remaining keyword arguments passed to `Trace.comm_matrix`.
    """
    # Get communication matrix
    comm_matrix = trace.comm_matrix(**kwargs)

    # Transform matrix into a stacked form, required for labels and scatterplot
    stacked = (
        pd.DataFrame(comm_matrix)
        .stack()
        .reset_index()
        .rename(columns={"level_1": "sender", "level_0": "receiver", 0: "volume"})
    )

<<<<<<< HEAD
    show(column(p, select, sizing_mode="stretch_width"))


def plot_comm_matrix(trace, *args, **kwargs):
    """Plots heatmap of process-to-process message volume."""
    from bokeh.plotting import figure, show
    from bokeh.models import (
        AdaptiveTicker,
        ColorBar,
        LinearColorMapper,
        PrintfTickFormatter,
        BasicTicker,
    )
    from bokeh.palettes import YlGnBu9

    comm_matrix = trace.comm_matrix(*args, **kwargs)
=======
>>>>>>> 94dc60b7
    N = comm_matrix.shape[0]

    # Define color mapping
    if mapping == "linear":
        color_mapper = LinearColorMapper(
            palette="Viridis256", low=1, high=np.amax(comm_matrix)
        )
    elif mapping == "log":
        color_mapper = LogColorMapper(
            palette="Viridis256", low=1, high=np.amax(comm_matrix)
        )
    else:
        color_mapper = LinearColorMapper(palette="Viridis256", low=1, high=1)

    # Create Bokeh plot
    p = figure(
        height=400,
        sizing_mode="stretch_width",
        title="Communication Matrix",
        x_axis_label="Sender",
        x_axis_location="above",
        x_range=(-0.5, N - 0.5),
        y_axis_label="Receiver",
        y_range=(N - 0.5, -0.5),
    )

    # Add heatmap, color bar, and labels
    if kind == "heatmap":
        p.image(
            image=[np.flipud(comm_matrix)],
            x=-0.5,
            y=N - 0.5,
            dw=N,
            dh=N,
            color_mapper=color_mapper,
        )

        color_bar = ColorBar(
            color_mapper=color_mapper,
            major_label_text_font_size="9px",
            formatter=getSizeTickFormatter(),
            border_line_color=None,
        )
        p.add_layout(color_bar, "right")

        if N <= 16:
            stacked["color"] = np.where(
                stacked["volume"] > stacked["volume"].max() / 2, "black", "white"
            )
            stacked["volume_formatted"] = stacked["volume"].apply(format_size)
            labels = LabelSet(
                x="sender",
                y="receiver",
                text="volume_formatted",
                source=ColumnDataSource(stacked),
                text_align="center",
                text_font_size="10px",
                text_color="color",
                text_baseline="middle",
                level="overlay",
            )
            p.add_layout(labels)

    # Add circles
    if kind == "scatterplot":
        # Normalize circle size
        stacked["volume_normalized"] = stacked["volume"] / stacked["volume"].max()
        stacked["volume_normalized"] = np.sqrt(stacked["volume_normalized"]) * 20

        # Create a column called "image" so that we can use one set of tooltips
        # for heatmap and scatterplot
        stacked["image"] = stacked["volume"]
        p.circle(
            x="sender",
            y="receiver",
            size="volume_normalized",
            source=ColumnDataSource(stacked),
            # color={"field": "image", "transform": color_mapper},
        )

    # Additional plot config
    p.xaxis.ticker = BasicTicker(
        base=2, desired_num_ticks=N, min_interval=1, num_minor_ticks=0
    )
    p.yaxis.ticker = BasicTicker(
        base=2, desired_num_ticks=N, min_interval=1, num_minor_ticks=0
    )
    p.xaxis.formatter = getProcessTickFormatter()
    p.yaxis.formatter = getProcessTickFormatter()
    p.add_tools(
        HoverTool(
            tooltips={
                "Sender": "Process $x{0.}",
                "Receiver": "Process $y{0.}",
                "Bytes": "@image{custom}",
            },
            formatters={"@image": getSizeHoverFormatter()},
        )
    )

<<<<<<< HEAD
    show(p)


def plot_range_selector(trace):
    (bins, times) = trace.time_profile(num_bins=1024)

    xs = [ (_bin[0]) for _bin in bins ]

    functions = trace.events[trace.events["Event Type"] == "Enter"]["Name"].unique()

    for time in times:
        total_time = sum(time.values())
        for k, v in time.items():
            time[k] = v / total_time

        # total_time = sum([ math.exp(x/1000000000) for x in time.values() ])
        # for k, v in time.items():
        #     time[k] = math.exp(v/1000000000) / total_time

    data = dict(xs=xs)

    for function in functions:
        data[function] = np.array([func.get(function, 0) for func in times])


    p = figure(
        title="Drag the middle and edges of the selection box to change the range",
        height=400,
        sizing_mode="stretch_width",
        toolbar_location=None,
        y_axis_type=None,
    )

    p.vbar_stack(
        functions,
        x="xs",
        width=bins[0][1] - bins[0][0],
        color=pp.config["vis"]["colors"][: len(functions)],
        source=data,
        legend_label=functions.tolist(),
    )

    range = Range1d(start=min(xs), end=max(xs))
    
    range_tool = RangeTool(x_range=range)
    range_tool.overlay.fill_color = "navy"
    range_tool.overlay.fill_alpha = 0.2

    p.ygrid.grid_line_color = None
    p.y_range.start = 0
    p.xgrid.grid_line_color = None
    p.axis.minor_tick_line_color = None
    p.outline_line_color = None
    p.xaxis.formatter = time_tick_formatter
    p.add_tools(range_tool)
    p.toolbar.active_multi = range_tool
    p.legend.label_text_font_size = '12px'
    p.legend.spacing = 0

    p.add_layout(p.legend[0], "right")

    show(p)

def plot_time_profile(trace, *args, **kwargs):
    (bins, times) = trace.time_profile(*args, **kwargs)

    xs = [ f"{format_time(_bin[0])} - {format_time(_bin[1])}" for _bin in bins ]

    functions = trace.events[trace.events["Event Type"] == "Enter"]["Name"].unique()

    data = dict(xs=xs)

    for function in functions:
        data[function] = [func.get(function, 0) for func in times]

    p = figure(
        x_range=xs,
        height=400,
        title="Time Profile",
        toolbar_location=None,
        sizing_mode="stretch_width",
    )

    p.vbar_stack(
        functions,
        x="xs",
        width=0.9,
        color=pp.config["vis"]["colors"][: len(functions)],
        source=data,
        legend_label=functions.tolist(),
    )

    p.yaxis.formatter = time_tick_formatter
    p.y_range.start = 0
    p.xgrid.grid_line_color = None
    p.axis.minor_tick_line_color = None
    p.outline_line_color = None
    p.xaxis.major_label_orientation = 0.3
    p.legend.label_text_font_size = '12px'
    p.legend.spacing = 0

    p.add_layout(p.legend[0], "right")

    show(p)
=======
    # Return plot with wrapper function
    return plot(p, notebook_url=notebook_url)
>>>>>>> 94dc60b7
<|MERGE_RESOLUTION|>--- conflicted
+++ resolved
@@ -10,116 +10,6 @@
     LogColorMapper,
 )
 from bokeh.plotting import figure
-<<<<<<< HEAD
-from bokeh.transform import factor_cmap
-from bokeh.models import FactorRange, RangeTool, Range1d
-from bokeh.layouts import column
-import math
-
-
-from ._util import (
-    process_tick_formatter,
-    time_tick_formatter,
-    format_time
-)
-
-
-def plot_timeline(trace):
-    """Plots summary timeline of events in a Trace."""
-    df = trace.events.copy(deep=False).reset_index()
-
-    df["Process"] = "Process " + df["Process"].astype("str")
-    df["Depth"] = "Depth " + df["Depth"].astype("int").astype("str")
-    df["y"] = df[["Process", "Depth"]].apply(lambda x: (x[0], str(x[1])), axis=1)
-
-    index_cmap = factor_cmap(
-        "Name",
-        palette=pp.config["vis"]["colors"],
-        factors=sorted(df.Name.unique()),
-        end=1,
-    )
-
-    p = figure(
-        output_backend="webgl",
-        y_range=FactorRange(*sorted(df["y"].unique(), reverse=True)),
-        sizing_mode="stretch_width",
-        height=len(df["y"].unique()) * 80 + 50,
-        title="Events Timeline",
-        tools=["xpan", "xwheel_zoom", "hover"],
-        x_range=trace.x_range,
-        x_axis_location="above",
-    )
-
-    print(p.x_range)
-
-    p.hbar(
-        y="y",
-        left="Timestamp (ns)",
-        right="Matching Timestamp",
-        height=1,
-        source=df[df["Event Type"] == "Enter"],
-        fill_color=index_cmap,
-        line_color="black",
-        line_width=0.5,
-        fill_alpha=1,
-    )
-
-    sends = df[df["Name"] == "MpiSend"]
-    recvs = df[df["Name"] == "MpiRecv"]
-
-    comm = pd.DataFrame()
-    comm["x0"] = sends["Timestamp (ns)"].values
-    comm["y0"] = sends["y"].values
-    comm["x1"] = recvs["Timestamp (ns)"].values
-    comm["y1"] = recvs["y"].values
-    comm["cx0"] = comm["x0"] + (comm["x1"] - comm["x0"]) * 0.5
-    comm["cx1"] = comm["x1"] - (comm["x1"] - comm["x0"]) * 0.5
-
-    p.bezier(
-        x0="x0",
-        y0="y0",
-        x1="x1",
-        y1="y1",
-        cx0="cx0",
-        cy0="y0",
-        cx1="cx1",
-        cy1="y1",
-        source=comm,
-        line_width=1,
-        line_color="black",
-    )
-
-    p.diamond(
-        x="Timestamp (ns)",
-        y="y",
-        source=df[df["Event Type"] == "Instant"],
-        size=12,
-        color="MediumAquaMarine",
-        line_width=1,
-        line_color="black",
-    )
-
-    p.xaxis.formatter = time_tick_formatter
-    p.y_range.range_padding = 0.5
-    p.yaxis.group_label_orientation = 0
-    p.yaxis.major_label_text_font_size = "0pt"
-    p.ygrid.grid_line_color = None
-
-    select = figure(
-        title="Drag the middle and edges of the selection box to change the range",
-        height=130,
-        sizing_mode="stretch_width",
-        y_range=p.y_range,
-        y_axis_type=None,
-        tools="",
-        toolbar_location=None,
-        background_fill_color="#efefef",
-    )
-
-    range_tool = RangeTool(x_range=p.x_range)
-    range_tool.overlay.fill_color = "navy"
-    range_tool.overlay.fill_alpha = 0.2
-=======
 
 from ._util import (
     format_size,
@@ -129,7 +19,6 @@
     plot,
 )
 
->>>>>>> 94dc60b7
 
 def comm_matrix(trace, kind="heatmap", mapping="linear", notebook_url=None, **kwargs):
     """Plots the communication matrix of a Trace.
@@ -155,25 +44,6 @@
         .rename(columns={"level_1": "sender", "level_0": "receiver", 0: "volume"})
     )
 
-<<<<<<< HEAD
-    show(column(p, select, sizing_mode="stretch_width"))
-
-
-def plot_comm_matrix(trace, *args, **kwargs):
-    """Plots heatmap of process-to-process message volume."""
-    from bokeh.plotting import figure, show
-    from bokeh.models import (
-        AdaptiveTicker,
-        ColorBar,
-        LinearColorMapper,
-        PrintfTickFormatter,
-        BasicTicker,
-    )
-    from bokeh.palettes import YlGnBu9
-
-    comm_matrix = trace.comm_matrix(*args, **kwargs)
-=======
->>>>>>> 94dc60b7
     N = comm_matrix.shape[0]
 
     # Define color mapping
@@ -274,112 +144,5 @@
         )
     )
 
-<<<<<<< HEAD
-    show(p)
-
-
-def plot_range_selector(trace):
-    (bins, times) = trace.time_profile(num_bins=1024)
-
-    xs = [ (_bin[0]) for _bin in bins ]
-
-    functions = trace.events[trace.events["Event Type"] == "Enter"]["Name"].unique()
-
-    for time in times:
-        total_time = sum(time.values())
-        for k, v in time.items():
-            time[k] = v / total_time
-
-        # total_time = sum([ math.exp(x/1000000000) for x in time.values() ])
-        # for k, v in time.items():
-        #     time[k] = math.exp(v/1000000000) / total_time
-
-    data = dict(xs=xs)
-
-    for function in functions:
-        data[function] = np.array([func.get(function, 0) for func in times])
-
-
-    p = figure(
-        title="Drag the middle and edges of the selection box to change the range",
-        height=400,
-        sizing_mode="stretch_width",
-        toolbar_location=None,
-        y_axis_type=None,
-    )
-
-    p.vbar_stack(
-        functions,
-        x="xs",
-        width=bins[0][1] - bins[0][0],
-        color=pp.config["vis"]["colors"][: len(functions)],
-        source=data,
-        legend_label=functions.tolist(),
-    )
-
-    range = Range1d(start=min(xs), end=max(xs))
-    
-    range_tool = RangeTool(x_range=range)
-    range_tool.overlay.fill_color = "navy"
-    range_tool.overlay.fill_alpha = 0.2
-
-    p.ygrid.grid_line_color = None
-    p.y_range.start = 0
-    p.xgrid.grid_line_color = None
-    p.axis.minor_tick_line_color = None
-    p.outline_line_color = None
-    p.xaxis.formatter = time_tick_formatter
-    p.add_tools(range_tool)
-    p.toolbar.active_multi = range_tool
-    p.legend.label_text_font_size = '12px'
-    p.legend.spacing = 0
-
-    p.add_layout(p.legend[0], "right")
-
-    show(p)
-
-def plot_time_profile(trace, *args, **kwargs):
-    (bins, times) = trace.time_profile(*args, **kwargs)
-
-    xs = [ f"{format_time(_bin[0])} - {format_time(_bin[1])}" for _bin in bins ]
-
-    functions = trace.events[trace.events["Event Type"] == "Enter"]["Name"].unique()
-
-    data = dict(xs=xs)
-
-    for function in functions:
-        data[function] = [func.get(function, 0) for func in times]
-
-    p = figure(
-        x_range=xs,
-        height=400,
-        title="Time Profile",
-        toolbar_location=None,
-        sizing_mode="stretch_width",
-    )
-
-    p.vbar_stack(
-        functions,
-        x="xs",
-        width=0.9,
-        color=pp.config["vis"]["colors"][: len(functions)],
-        source=data,
-        legend_label=functions.tolist(),
-    )
-
-    p.yaxis.formatter = time_tick_formatter
-    p.y_range.start = 0
-    p.xgrid.grid_line_color = None
-    p.axis.minor_tick_line_color = None
-    p.outline_line_color = None
-    p.xaxis.major_label_orientation = 0.3
-    p.legend.label_text_font_size = '12px'
-    p.legend.spacing = 0
-
-    p.add_layout(p.legend[0], "right")
-
-    show(p)
-=======
     # Return plot with wrapper function
-    return plot(p, notebook_url=notebook_url)
->>>>>>> 94dc60b7
+    return plot(p, notebook_url=notebook_url)