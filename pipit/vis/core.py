--- conflicted
+++ resolved
@@ -27,10 +27,7 @@
     getTimeTickFormatter,
     getTimeHoverFormatter,
     plot,
-<<<<<<< HEAD
     scale_hex,
-=======
->>>>>>> ebd5b8f3
     get_html_tooltips,
 )
 
@@ -155,7 +152,7 @@
     p.xaxis.major_label_orientation = math.pi / 6 if N > 12 else "horizontal"
     p.xaxis.formatter = getProcessTickFormatter()
     p.yaxis.formatter = getProcessTickFormatter()
-
+    
     # Configure hover
     hover = p.select(HoverTool)
     hover.tooltips = get_html_tooltips(
