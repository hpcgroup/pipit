--- conflicted
+++ resolved
@@ -197,31 +197,6 @@
     return True
 
 
-<<<<<<< HEAD
-def clamp(val, minimum, maximum):
-    """Clamps value to minimum and maximum bounds"""
-    if val < minimum:
-        return minimum
-    if val > maximum:
-        return maximum
-    return val
-
-
-def scale_hex(hex, scale):
-    """Multiplies a hex color by a scalar, returns result in hex"""
-    hex = hex.strip("#")
-
-    if scale < 0 or len(hex) != 6:
-        return hex
-
-    r, g, b = int(hex[:2], 16), int(hex[2:4], 16), int(hex[4:], 16)
-
-    r = int(clamp(r * scale, 0, 255))
-    g = int(clamp(g * scale, 0, 255))
-    b = int(clamp(b * scale, 0, 255))
-
-    return "#%02x%02x%02x" % (r, g, b)
-=======
 def get_html_tooltips(tooltips_dict):
     html = ""
     for k, v in tooltips_dict.items():
@@ -239,4 +214,28 @@
         </style>
     """
     return html
->>>>>>> ebd5b8f3
+
+
+def clamp(val, minimum, maximum):
+    """Clamps value to minimum and maximum bounds"""
+    if val < minimum:
+        return minimum
+    if val > maximum:
+        return maximum
+    return val
+
+
+def scale_hex(hex, scale):
+    """Multiplies a hex color by a scalar, returns result in hex"""
+    hex = hex.strip("#")
+
+    if scale < 0 or len(hex) != 6:
+        return hex
+
+    r, g, b = int(hex[:2], 16), int(hex[2:4], 16), int(hex[4:], 16)
+
+    r = int(clamp(r * scale, 0, 255))
+    g = int(clamp(g * scale, 0, 255))
+    b = int(clamp(b * scale, 0, 255))
+
+    return "#%02x%02x%02x" % (r, g, b)