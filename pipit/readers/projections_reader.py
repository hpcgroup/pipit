# Copyright 2022-2023 Parallel Software and Systems Group, University of
# Maryland. See the top-level LICENSE file for details.
#
# SPDX-License-Identifier: MIT

import os
import gzip
import pipit.trace
import pandas as pd
import multiprocessing as mp


class ProjectionsConstants:
    """
    Projection constants are copied over from projections -- used to
    determine type of line in log files
    """

    # Message Creation po
    CREATION = 1

    BEGIN_PROCESSING = 2
    END_PROCESSING = 3
    ENQUEUE = 4
    DEQUEUE = 5
    BEGIN_COMPUTATION = 6
    END_COMPUTATION = 7

    BEGIN_INTERRUPT = 8
    END_INTERRUPT = 9
    MESSAGE_RECV = 10
    BEGIN_TRACE = 11
    END_TRACE = 12
    USER_EVENT = 13
    BEGIN_IDLE = 14
    END_IDLE = 15
    BEGIN_PACK = 16
    END_PACK = 17
    BEGIN_UNPACK = 18
    END_UNPACK = 19
    CREATION_BCAST = 20

    CREATION_MULTICAST = 21

    # A record for a user supplied integer value, likely a timestep
    USER_SUPPLIED = 26

    # A record for the memory usage
    MEMORY_USAGE = 27

    # A record for a user supplied string
    USER_SUPPLIED_NOTE = 28
    USER_SUPPLIED_BRACKETED_NOTE = 29

    BEGIN_USER_EVENT_PAIR = 98
    END_USER_EVENT_PAIR = 99
    USER_EVENT_PAIR = 100
    USER_STAT = 32
    # *** USER category ***
    NEW_CHARE_MSG = 0
    # NEW_CHARE_NO_BALANCE_MSG = 1;
    FOR_CHARE_MSG = 2
    BOC_INIT_MSG = 3
    # BOC_MSG                  = 4;
    # TERMINATE_TO_ZERO        = 5;  # never used ??
    # TERMINATE_SYS            = 6;  # never used ??
    # INIT_COUNT_MSG           = 7;
    # READ_VAR_MSG             = 8;
    # READ_MSG_MSG             = 9;
    # BROADCAST_BOC_MSG        = 10;
    # DYNAMIC_BOC_INIT_MSG     = 11;

    # *** IMMEDIATE category ***
    LDB_MSG = 12
    # VID_SEND_OVER_MSG        = 13;
    QD_BOC_MSG = 14
    QD_BROADCAST_BOC_MSG = 15
    # IMM_BOC_MSG              = 16;
    # IMM_BROADCAST_BOC_MSG    = 17;
    # INIT_BARRIER_PHASE_1     = 18;
    # INIT_BARRIER_PHASE_2     = 19;


class STSReader:
    def __init__(self, file_location):
        self.sts_file = open(file_location, "r")  # self.chares = {}

        # In 'self.entries', each entry stores (entry_name: str, chare_id: int)
        self.entries = {}

        # Stores user event names: {user_event_id: user event name}
        self.user_events = {}

        # Stores user stat names: {user_event_id: user stat name}
        self.user_stats = {}

        self.read_sts_file()

    # to get name of entry print <name of chare + :: + name of entry>>
    def get_entry_name(self, entry_id):
        # self.entries[entry_id][1] is the chare_id (index for self.chares)
        if entry_id not in self.entries:
            return ""
        entry_name, chare_id = self.entries[entry_id]
        ret_val = entry_name
        if chare_id in self.chares:
            return self.chares[chare_id][0] + "::" + ret_val
        else:
            return ret_val

    # To get the dimension of an entry
    def get_dimension(self, entry_id):
        return self.chares[self.entries[entry_id][1]][1]

    # Gets the user event name from the user_event_id
    def get_user_event(self, user_event_id):
        return self.user_events[user_event_id]

    # Gets the name of the user stat from the user_event_id
    def get_user_stat(self, user_event_id):
        return self.user_stats[user_event_id]

    # unsure what this is used for, but necessary to read PROCESSING
    def get_num_perf_counts(self):
        if hasattr(self, "papi_event_names"):
            return len(self.papi_event_names)
        else:
            return 0
        # self.entries[entry_id][1] is the chare_id (index for self.chares)

    # Gets event name from event_id
    def get_event_name(self, event_id):
        return self.user_events[event_id]

    def read_sts_file(self):
        for line in self.sts_file:
            line_arr = line.split()

            # Note: I'm disregarding TOTAL_STATS and TOTAL_EVENTS, because
            #   projections reader disregards them

            # Note: currently not reading/storing VERSION, MACHINE, SMPMODE,
            #   COMMANDLINE, CHARMVERSION, USERNAME, HOSTNAME

            # create chares array
            # In 'self.chares', each entry stores (chare_name: str, dimension: int)
            if line_arr[0] == "TOTAL_CHARES":
                total_chares = int(line_arr[1])
                self.chares = [None] * total_chares

            elif line_arr[0] == "TOTAL_EPS":
                self.num_eps = int(line_arr[1])

            # get num processors
            elif line_arr[0] == "PROCESSORS":
                self.num_pes = int(line_arr[1])

            # create message array
            elif line_arr[0] == "TOTAL_MSGS":
                total_messages = int(line_arr[1])
                self.message_table = [None] * total_messages
            elif line_arr[0] == "TIMESTAMP":
                self.timestamp_string = line_arr[1]

            # Add to self.chares
            elif line_arr[0] == "CHARE":
                id = int(line_arr[1])
                name = " ".join(line_arr[2:-1])[1:-1]
                dimensions = int(line_arr[-1])
                self.chares[id] = (name, dimensions)

            # add to self.entries
            elif line_arr[0] == "ENTRY":
                # Need to concat entry_name
                while not line_arr[3].endswith('"'):
                    line_arr[3] = line_arr[3] + " " + line_arr[4]
                    del line_arr[4]

                id = int(line_arr[2])
                entry_name = line_arr[3][1 : len(line_arr[3]) - 1]
                chare_id = int(line_arr[4])
                self.entries[id] = (entry_name, chare_id)

            # Add to message_table
            # Need clarification on this, as message_table is never referenced in
            # projections
            elif line_arr[0] == "MESSAGE":
                id = int(line_arr[1])
                message_size = int(line_arr[2])
                self.message_table[id] = message_size

            # Read/store event
            elif line_arr[0] == "EVENT":
                id = int(line_arr[1])
                event_name = ""
                # rest of line is the event name
                for i in range(2, len(line_arr)):
                    event_name = event_name + line_arr[i] + " "
                self.user_events[id] = event_name

            # Read/store user stat
            elif line_arr[0] == "STAT":
                id = int(line_arr[1])
                event_name = ""
                # rest of line is the stat
                for i in range(2, len(line_arr)):
                    event_name = event_name + line_arr[i] + " "
                self.user_stats[id] = event_name

            # create papi array
            elif line_arr[0] == "TOTAL_PAPI_EVENTS":
                num_papi_events = int(line_arr[1])
                self.papi_event_names = [None] * num_papi_events

            # Unsure of what these are for
            elif line_arr[0] == "PAPI_EVENT":
                id = int(line_arr[1])
                papi_event = line_arr[2]
                self.papi_event_names[id] = papi_event

        self.sts_file.close()


class ProjectionsReader:
    def __init__(
        self, projections_directory: str, num_processes=None, create_cct=False
    ) -> None:
        if not os.path.isdir(projections_directory):
            raise ValueError("Not a valid directory.")

        # iterate through files in the directory to find sts file
        directory_contents = os.listdir(projections_directory)
        for file in directory_contents:
            if file.endswith(".sts"):
                if hasattr(self, "executable_location"):
                    raise ValueError(
                        "Invalid directory for projections - multiple sts files found."
                    )
                else:
                    executable_name = file[0:-4]
                    self.executable_location = os.path.join(
                        projections_directory, executable_name
                    )

        if not hasattr(self, "executable_location"):
            raise ValueError("Invalid directory for projections - no sts files found.")

        self.num_pes = STSReader(self.executable_location + ".sts").num_pes

        # make sure all the log files exist
        for i in range(self.num_pes):
            log_file = executable_name + "." + str(i) + ".log.gz"
            if log_file not in directory_contents:
                raise ValueError(
                    (
                        "Invalid directory for projections - the sts file states that"
                        "there are "
                    )
                    + str(i)
                    + " PEs, but log file "
                    + log_file
                    + " is missing."
                )

        num_cpus = mp.cpu_count()
        if num_processes is None or num_processes < 1 or num_processes > num_cpus:
            # uses all processes to parallelize reading by default
            self.num_processes = num_cpus
        else:
            self.num_processes = num_processes

        self.create_cct = create_cct

    # Returns an empty dict, used for reading log file into dataframe
    @staticmethod
    def _create_empty_dict() -> dict:
        return {
            "Name": [],
            "Event Type": [],
            "Timestamp (ns)": [],
            "Process": [],
            "Attributes": [],
        }

    def read(self):
        if self.num_pes < 1:
            return None

        if self.num_processes > self.num_pes:
            self.num_processes = self.num_pes

        pool_size, pool = self.num_processes, mp.Pool(self.num_processes)

        # Read each log file and store as list of dataframes
        dataframes_list = pool.map(
            self._read_log_file, [(rank, pool_size) for rank in range(pool_size)]
        )

        pool.close()

        # Concatenate the dataframes list into dataframe containing entire trace
        trace_df = pd.concat(dataframes_list, ignore_index=True)
        trace_df.sort_values(
            by="Timestamp (ns)", axis=0, ascending=True, inplace=True, ignore_index=True
        )

        # categorical for memory savings
        trace_df = trace_df.astype(
            {
                "Name": "category",
                "Event Type": "category",
                "Process": "category",
            }
        )

        # re-order columns
        trace_df = trace_df[
            ["Timestamp (ns)", "Event Type", "Name", "Process", "Attributes"]
        ]

        trace = pipit.trace.Trace(None, trace_df)
        if self.create_cct:
            trace.create_cct()

        return trace

    def _read_log_file(self, rank_size) -> pd.DataFrame:
        # has information needed in sts file
        sts_reader = STSReader(self.executable_location + ".sts")

        rank, size = rank_size[0], rank_size[1]
        per_process = int(self.num_pes // size)
        remainder = int(self.num_pes % size)

        if rank < remainder:
            begin_int = rank * (per_process + 1)
            end_int = (rank + 1) * (per_process + 1)
        else:
            begin_int = (rank * per_process) + remainder
            end_int = ((rank + 1) * per_process) + remainder

        dfs = []
        for pe_num in range(begin_int, end_int, 1):
            # create an empty dict to append to
            data = self._create_empty_dict()

            # opening the log file we need to read
            log_file = gzip.open(
                self.executable_location + "." + str(pe_num) + ".log.gz", "rt"
            )

            # Basing read on projections log reader and log entry viewer
            # Iterated through every line in the file and adds to dict
            for line in log_file:
                line_arr = line.split()

                if not line_arr[0].isnumeric():
                    pass

                elif int(line_arr[0]) == ProjectionsConstants.BEGIN_IDLE:
                    time = int(line_arr[1]) * 1000
                    pe = int(line_arr[2])

                    details = {"From PE": pe}

                    _add_to_trace_dict(data, "Idle", "Enter", time, pe_num, details)

                elif int(line_arr[0]) == ProjectionsConstants.END_IDLE:
                    time = int(line_arr[1]) * 1000
                    pe = int(line_arr[2])

                    details = {"From PE": pe}

                    _add_to_trace_dict(data, "Idle", "Leave", time, pe_num, details)

                # Pack message to be sent
                elif int(line_arr[0]) == ProjectionsConstants.BEGIN_PACK:
                    time = int(line_arr[1]) * 1000
                    pe = int(line_arr[2])

                    details = {"From PE": pe}

                    _add_to_trace_dict(data, "Pack", "Enter", time, pe_num, details)

                elif int(line_arr[0]) == ProjectionsConstants.END_PACK:
                    time = int(line_arr[1]) * 1000
                    pe = int(line_arr[2])

                    details = {"From PE": pe}

                    _add_to_trace_dict(data, "Pack", "Leave", time, pe_num, details)

                # Unpacking a received message
                elif int(line_arr[0]) == ProjectionsConstants.BEGIN_UNPACK:
                    time = int(line_arr[1]) * 1000
                    pe = int(line_arr[2])

                    details = {"From PE": pe}

                    _add_to_trace_dict(data, "Unpack", "Enter", time, pe_num, details)

                elif int(line_arr[0]) == ProjectionsConstants.END_UNPACK:
                    time = int(line_arr[1]) * 1000
                    pe = int(line_arr[2])

                    details = {"From PE": pe}

                    _add_to_trace_dict(data, "Unpack", "Leave", time, pe_num, details)

                elif int(line_arr[0]) == ProjectionsConstants.USER_SUPPLIED:
                    user_supplied = line_arr[1]
                    details = {"User Supplied": user_supplied}

                    _add_to_trace_dict(
                        data, "User Supplied", "Instant", -1, pe_num, details
                    )

                elif int(line_arr[0]) == ProjectionsConstants.USER_SUPPLIED_NOTE:
                    time = line_arr[1] * 1000
                    note = ""
                    for i in range(2, len(line_arr)):
                        note = note + line_arr[i] + " "

                    details = {"Note": note}

                    _add_to_trace_dict(
                        data, "User Supplied Note", "Instant", time, pe_num, details
                    )

                # Not sure if this should be instant or enter/leave
                elif (
                    int(line_arr[0])
                    == ProjectionsConstants.USER_SUPPLIED_BRACKETED_NOTE
                ):
                    time = line_arr[1] * 1000
                    end_time = line_arr[2] * 1000
                    user_event_id = line_arr[3]
                    note = ""
                    for i in range(4, len(line_arr)):
                        note = note + line_arr[i] + " "
                    note = note + '"'

                    details = {
                        "Event ID": user_event_id,
                        "Event Name": sts_reader.get_event_name(user_event_id),
                        "Note": note,
                    }

                    _add_to_trace_dict(
                        data,
                        "User Supplied Bracketed Note",
                        "Enter",
                        time,
                        pe_num,
                        details,
                    )

                    _add_to_trace_dict(
                        data,
                        "User Supplied Bracketed Note",
                        "Leave",
                        end_time,
                        pe_num,
                        details,
                    )

                # Memory Usage at timestamp
                elif int(line_arr[0]) == ProjectionsConstants.MEMORY_USAGE:
                    memory_usage = int(line_arr[1])
                    time = int(line_arr[2]) * 1000

                    details = {"Memory Usage": memory_usage}

                    _add_to_trace_dict(
                        data, "Memory Usage", "Instant", time, pe_num, details
                    )

                # New chare create message being sent
                elif int(line_arr[0]) == ProjectionsConstants.CREATION:
                    mtype = int(line_arr[1])
                    entry = int(line_arr[2])
                    time = int(line_arr[3]) * 1000
                    event = int(line_arr[4])
                    pe = int(line_arr[5])
                    msglen = int(line_arr[6])
                    send_time = int(line_arr[7]) * 1000

                    details = {
                        "From PE": pe,
                        "MType": mtype,
                        "Entry Type": "Create",
                        "Message Length": msglen,
                        "Event ID": event,
                        "Send Time": send_time,
                    }

                    _add_to_trace_dict(
                        data,
                        sts_reader.get_entry_name(entry),
                        "Instant",
                        time,
                        pe_num,
                        details,
                    )

                elif int(line_arr[0]) == ProjectionsConstants.CREATION_MULTICAST:
                    mtype = int(line_arr[1])
                    entry = int(line_arr[2])
                    time = int(line_arr[3]) * 1000
                    event = int(line_arr[4])
                    pe = int(line_arr[5])
                    msglen = int(line_arr[6])
                    send_time = int(line_arr[7]) * 1000
                    num_procs = int(line_arr[8])
                    dest_procs = []
                    for i in (0, num_procs):
                        dest_procs.append(int(line_arr[9 + i]))

                    details = {
                        "From PE": pe,
                        "Message Type": mtype,
                        "Entry Type": "Multicast",
                        "Message Length": msglen,
                        "Event ID": event,
                        "Send Time": send_time,
<<<<<<< HEAD
                        "Destination PEs": destPEs,
=======
                        "Destinatopn PEs": dest_procs,
>>>>>>> 8e63214d
                    }

                    _add_to_trace_dict(
                        data,
                        sts_reader.get_entry_name(entry),
                        "Instant",
                        time,
                        pe_num,
                        "To " + str(num_procs) + "processors",
                    )

                # Processing of chare (i.e. execution) ?
                elif int(line_arr[0]) == ProjectionsConstants.BEGIN_PROCESSING:
                    mtype = int(line_arr[1])
                    entry = int(line_arr[2])
                    time = int(line_arr[3]) * 1000
                    event = int(line_arr[4])
                    pe = int(line_arr[5])
                    msglen = int(line_arr[6])
                    recv_time = int(line_arr[7])
                    dimensions = sts_reader.get_dimension(entry)
                    id = []
                    for i in range(8, 8 + dimensions):
                        id.append(int(line_arr[i]))
                    cpu_start_time = int(line_arr[8 + dimensions])

                    num_perf_counts = sts_reader.get_num_perf_counts()
                    perf_counts = []
                    for i in range(9 + dimensions, 9 + dimensions + num_perf_counts):
                        perf_counts.append(int(line_arr[i]))

                    details = {
                        "From PE": pe,
                        "Message Type": mtype,
                        "Entry Type": "Processing",
                        "Event ID": event,
                        "Message Length": msglen,
                        "Receive Time": recv_time,
                        "ID List": id,
                        "CPU Start Time": cpu_start_time,
                        "perf counts list": perf_counts,
                    }

                    _add_to_trace_dict(
                        data,
                        sts_reader.get_entry_name(entry),
                        "Enter",
                        time,
                        pe_num,
                        details,
                    )

                elif int(line_arr[0]) == ProjectionsConstants.END_PROCESSING:
                    mtype = int(line_arr[1])
                    entry = int(line_arr[2])
                    time = int(line_arr[3]) * 1000
                    event = int(line_arr[4])
                    pe = int(line_arr[5])
                    msglen = int(line_arr[6])
                    cpu_end_time = int(line_arr[7])
                    num_perf_counts = sts_reader.get_num_perf_counts()
                    perf_counts = []
                    for i in range(num_perf_counts):
                        perf_counts.append(int(line_arr[8 + i]))

                    details = {
                        "From PE": pe,
                        "Message Type": mtype,
                        "Entry Name": "Processing",
                        "Event ID": event,
                        "Message Length": msglen,
                        "CPU End Time": cpu_end_time,
                        "perf counts list": perf_counts,
                    }

                    _add_to_trace_dict(
                        data,
                        sts_reader.get_entry_name(entry),
                        "Leave",
                        time,
                        pe_num,
                        None,
                    )

                # For selective tracing - when trace is called inside code
                elif int(line_arr[0]) == ProjectionsConstants.BEGIN_TRACE:
                    time = int(line_arr[1]) * 1000

                    _add_to_trace_dict(data, "Trace", "Enter", time, pe_num, None)

                elif int(line_arr[0]) == ProjectionsConstants.END_TRACE:
                    time = int(line_arr[1]) * 1000

                    _add_to_trace_dict(data, "Trace", "Leave", time, pe_num, None)

                # Message Receive ?
                elif int(line_arr[0]) == ProjectionsConstants.MESSAGE_RECV:
                    mtype = int(line_arr[1])
                    time = int(line_arr[2]) * 1000
                    event = int(line_arr[3])
                    pe = int(line_arr[4])
                    message_length = int(line_arr[5])

                    details = {
                        "From PE": pe,
                        "Message Type": mtype,
                        "Event ID": event,
                        "Message Length": message_length,
                    }

                    _add_to_trace_dict(
                        data, "Message Receive", "Instant", time, pe_num, details
                    )

                # queueing creation ?
                elif int(line_arr[0]) == ProjectionsConstants.ENQUEUE:
                    mtype = int(line_arr[1])
                    time = int(line_arr[2]) * 1000
                    event = int(line_arr[3])
                    pe = int(line_arr[4])

                    details = {"From PE": pe, "Message Type": mtype, "Event ID": event}

                    _add_to_trace_dict(data, "Enque", "Instant", time, pe_num, details)

                elif int(line_arr[0]) == ProjectionsConstants.DEQUEUE:
                    mtype = int(line_arr[1])
                    time = int(line_arr[2]) * 1000
                    event = int(line_arr[3])
                    pe = int(line_arr[4])

                    details = {"From PE": pe, "Message Type": mtype, "Event ID": event}

                    _add_to_trace_dict(data, "Deque", "Instant", time, pe_num, details)

                # Interrupt from different chare ?
                elif int(line_arr[0]) == ProjectionsConstants.BEGIN_INTERRUPT:
                    time = int(line_arr[1]) * 1000
                    event = int(line_arr[2])
                    pe = int(line_arr[3])

                    details = {"From PE": pe, "Event ID": event}

                    _add_to_trace_dict(
                        data, "Interrupt", "Enter", time, pe_num, details
                    )

                elif int(line_arr[0]) == ProjectionsConstants.END_INTERRUPT:
                    time = int(line_arr[1]) * 1000
                    event = int(line_arr[2])
                    pe = int(line_arr[3])

                    details = {"From PE": pe, "Event ID": event}

                    _add_to_trace_dict(
                        data, "Interrupt", "Leave", time, pe_num, details
                    )

                # Very start of the program - encapsulates every other event
                elif int(line_arr[0]) == ProjectionsConstants.BEGIN_COMPUTATION:
                    time = int(line_arr[1]) * 1000

                    _add_to_trace_dict(data, "Computation", "Enter", time, pe_num, None)

                elif int(line_arr[0]) == ProjectionsConstants.END_COMPUTATION:
                    time = int(line_arr[1]) * 1000

                    _add_to_trace_dict(data, "Computation", "Leave", time, pe_num, None)

                # User event (in code)
                elif int(line_arr[0]) == ProjectionsConstants.USER_EVENT:
                    user_event_id = int(line_arr[1])
                    time = int(line_arr[2]) * 1000
                    event = int(line_arr[3])
                    pe = int(line_arr[4])

                    user_event_name = sts_reader.get_user_event(user_event_id)

                    details = {
                        "From PE": pe,
                        "Event ID": event,
                        "Event Type": "User Event",
                    }

                    _add_to_trace_dict(
                        data, user_event_name, "Instant", time, pe_num, details
                    )

                elif int(line_arr[0]) == ProjectionsConstants.USER_EVENT_PAIR:
                    user_event_id = int(line_arr[1])
                    time = int(line_arr[2]) * 1000
                    event = int(line_arr[3])
                    pe = int(line_arr[4])
                    nested_id = int(line_arr[5])

                    user_event_name = sts_reader.get_user_event(user_event_id)

                    details = {
                        "From PE": pe,
                        "Event ID": event,
                        "Nested ID": nested_id,
                        "Event Type": "User Event Pair",
                    }

                    _add_to_trace_dict(
                        data, user_event_name, "Instant", time, pe_num, details
                    )

                elif int(line_arr[0]) == ProjectionsConstants.BEGIN_USER_EVENT_PAIR:
                    user_event_id = int(line_arr[1])
                    time = int(line_arr[2]) * 1000
                    event = int(line_arr[3])
                    pe = int(line_arr[4])
                    nested_id = int(line_arr[5])

                    details = {
                        "From PE": pe,
                        "Event ID": event,
                        "Nested ID": nested_id,
                        "User Event Name": sts_reader.get_user_event(user_event_id),
                    }

                    _add_to_trace_dict(
                        data, "User Event Pair", "Enter", time, pe_num, details
                    )

                elif int(line_arr[0]) == ProjectionsConstants.END_USER_EVENT_PAIR:
                    user_event_id = int(line_arr[1])
                    time = int(line_arr[2]) * 1000
                    event = int(line_arr[3])
                    pe = int(line_arr[4])
                    nested_id = int(line_arr[5])

                    details = {
                        "From PE": pe,
                        "Event ID": event,
                        "Nested ID": nested_id,
                        "User Event Name": sts_reader.get_user_event(user_event_id),
                    }

                    _add_to_trace_dict(
                        "User Event Pair", "Leave", time, pe_num, details
                    )

                # User stat (in code)
                elif int(line_arr[0]) == ProjectionsConstants.USER_STAT:
                    time = int(line_arr[1]) * 1000
                    user_time = int(line_arr[2]) * 1000
                    stat = float(line_arr[3])
                    pe = int(line_arr[4])
                    user_event_id = int(line_arr[5])

                    user_stat_name = sts_reader.get_user_stat(user_event_id)

                    details = {
                        "From PE": pe,
                        "User Time": user_time,
                        "Stat": stat,
                        "Event Type": "User Stat",
                    }

                    _add_to_trace_dict(
                        data, user_stat_name, "Instant", time, pe_num, details
                    )

            # Making sure that the log file ends with END_COMPUTATION
            if len(data["Name"]) > 0 and data["Name"][-1] != "Computation":
                time = data["Timestamp (ns)"][-1] * 1000
                _add_to_trace_dict(data, "Computation", "Leave", time, pe_num, None)

            log_file.close()
            dfs.append(pd.DataFrame(data))

        return pd.concat(dfs)


def _add_to_trace_dict(data, name, evt_type, time, process, attributes):
    data["Name"].append(name)
    data["Event Type"].append(evt_type)
    data["Timestamp (ns)"].append(time)
    data["Process"].append(process)
    data["Attributes"].append(attributes)<|MERGE_RESOLUTION|>--- conflicted
+++ resolved
@@ -523,11 +523,7 @@
                         "Message Length": msglen,
                         "Event ID": event,
                         "Send Time": send_time,
-<<<<<<< HEAD
-                        "Destination PEs": destPEs,
-=======
                         "Destinatopn PEs": dest_procs,
->>>>>>> 8e63214d
                     }
 
                     _add_to_trace_dict(
