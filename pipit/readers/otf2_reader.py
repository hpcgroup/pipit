--- conflicted
+++ resolved
@@ -3,12 +3,6 @@
 #
 # SPDX-License-Identifier: MIT
 
-<<<<<<< HEAD
-
-import math
-import otf2
-=======
->>>>>>> b89fcd92
 import pandas as pd
 import multiprocessing as mp
 import pipit.trace
@@ -413,11 +407,7 @@
 
         self.events = self.read_events()  # events
 
-<<<<<<< HEAD
         trace = pipit.trace.Trace(self.definitions, self.events, None)
         trace.create_cct()  # create cct
 
-        return trace
-=======
-        return pipit.trace.Trace(self.definitions, self.events)
->>>>>>> b89fcd92
+        return trace