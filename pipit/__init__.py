--- conflicted
+++ resolved
@@ -4,8 +4,4 @@
 # SPDX-License-Identifier: MIT
 
 from .trace import Trace  # noqa: F401
-<<<<<<< HEAD
-from .config import config  # noqa: F401
-=======
-from .util.config import get_option, set_option, reset_option  # noqa: F401
->>>>>>> bf974ff7
+from .util.config import get_option, set_option, reset_option  # noqa: F401